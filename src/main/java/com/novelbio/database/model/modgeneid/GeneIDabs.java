<<<<<<< HEAD
package com.novelbio.database.model.modgeneid;

import java.io.EOFException;
import java.util.ArrayList;
import java.util.Collections;
import java.util.Comparator;
import java.util.HashMap;
import java.util.List;

import org.apache.log4j.Logger;

import com.novelbio.base.SepSign;
import com.novelbio.database.DBAccIDSource;
import com.novelbio.database.domain.geneanno.AGene2Go;
import com.novelbio.database.domain.geneanno.AGeneInfo;
import com.novelbio.database.domain.geneanno.AgeneUniID;
import com.novelbio.database.domain.geneanno.BlastInfo;
import com.novelbio.database.domain.geneanno.DBInfo;
import com.novelbio.database.domain.geneanno.GOtype;
import com.novelbio.database.domain.geneanno.Gene2Go;
import com.novelbio.database.domain.geneanno.GeneInfo;
import com.novelbio.database.domain.geneanno.UniGeneInfo;
import com.novelbio.database.domain.kegg.KGentry;
import com.novelbio.database.domain.kegg.KGpathway;
import com.novelbio.database.model.modgo.GOInfoAbs;
import com.novelbio.database.model.modgo.GOInfoGenID;
import com.novelbio.database.model.modgo.GOInfoUniID;
import com.novelbio.database.model.modkegg.KeggInfo;
import com.novelbio.database.model.species.Species;
import com.novelbio.database.service.servgeneanno.ManageBlastInfo;
import com.novelbio.database.service.servgeneanno.ManageGeneInfo;
import com.novelbio.database.service.servgeneanno.ManageNCBIUniID;
import com.novelbio.database.service.servgeneanno.ManageUniGene2Go;
import com.novelbio.database.service.servgeneanno.ManageUniGeneInfo;

public class GeneIDabs implements GeneIDInt {
	private static Logger logger = Logger.getLogger(GeneIDabs.class);
	static HashMap<Integer, String> hashDBtype = new HashMap<Integer, String>();
	
	AgeneUniID ageneUniID;
	/** 是否没有在数据库中查询到 */
	boolean isAccID = false;
	
	/** 譬方和多个物种进行blast，然后结合这些物种的信息，取并集 */
	BlastList blastList;
	AGeneInfo geneInfo = null;
	KeggInfo keggInfo;
	GOInfoAbs goInfoAbs = null;
	
	ArrayList<GeneID> lsBlastGeneID = null;
	
	boolean overrideUpdateDBinfo = false;
	// //////////////////// service 层
	ManageNCBIUniID servNCBIUniID = new ManageNCBIUniID();
	ManageGeneInfo servGeneInfo = new ManageGeneInfo();
	ManageUniGeneInfo servUniGeneInfo = new ManageUniGeneInfo();
	
	/**
	 * 输入已经查询好的ageneUniID
	 * @param ageneUniID
	 */
	protected GeneIDabs(AgeneUniID ageneUniID) {
		this.ageneUniID = ageneUniID;
	}
	
	protected GeneIDabs(int idType, String geneUniID, int taxID) {
		AgeneUniID ageneUniID = AgeneUniID.creatAgeneUniID(idType);
		ageneUniID.setGenUniID(geneUniID);
		ageneUniID.setTaxID(taxID);
		List<AgeneUniID> lsTmp = null;
		if (taxID <= 0) {
			lsTmp = servNCBIUniID.findByGeneUniID(idType, geneUniID, taxID);
		}
		if (lsTmp.size() == 0) {
			this.ageneUniID = ageneUniID;
			return;
		}
		String DBsource = getDatabaseType(lsTmp.get(0).getTaxID());
		this.ageneUniID = getGeneUniIDwithDB(lsTmp, DBsource);
	}
	
	/**
	 * 如果没搜到，就把geneUniID设定为accID
	 * @param accID
	 * @param taxID
	 */
	protected GeneIDabs(String accID, int taxID) {
		List<AgeneUniID> lsAgeneUniID = getNCBIUniTax(accID, taxID);
		if (lsAgeneUniID.size() > 0) {
			ageneUniID = lsAgeneUniID.get(0);
			isAccID = false;
		} else {
			ageneUniID = AgeneUniID.creatAgeneUniID(GeneID.IDTYPE_UNIID);
			ageneUniID.setAccID(accID);
			ageneUniID.setTaxID(taxID);
			isAccID = true;
		}
	}
	
	/**
	 * 根据输入的物种，返回该物种特定的那个ID，譬如水稻就返回LOCID
	 * 如果没有，则再搜索RefSeqRNA
	 * 如果再没有，则随便返回一个ID
	 * @param lsAgenUniID 输入的list不能为空
	 * @param dbSource
	 * @return
	 */
	private AgeneUniID getGeneUniIDwithDB(List<AgeneUniID> lsAgenUniID, String dbSource) {
		AgeneUniID ageneUniID = null;
		for (AgeneUniID ageneUniIDSub : lsAgenUniID) {
			if (ageneUniIDSub.getDataBaseInfo().getDbName().equals(dbSource)) {
				ageneUniID = ageneUniIDSub;
				break;
			} else if (ageneUniIDSub.getDataBaseInfo().getDbName().equals(DBAccIDSource.RefSeqRNA.toString())) {
				ageneUniID = ageneUniIDSub;
			}
		}
		isAccID = false;
		if (ageneUniID != null) {
			return ageneUniID;
		} else {
			return lsAgenUniID.get(0);
		}
	}
	
	/**
	 * 某个物种的ID有其最特异的数据库来源
	 * @return
	 */
	private String getDatabaseType(int taxID) {
		if (hashDBtype.size() == 0) {
			hashDBtype.put(39947, DBAccIDSource.TIGR_rice.toString());
			hashDBtype.put(10090, DBAccIDSource.RefSeqRNA.toString());
			hashDBtype.put(3702, DBAccIDSource.TAIR_ATH.toString());
			hashDBtype.put(3847, DBAccIDSource.SOYBASE.toString());
			hashDBtype.put(4102, DBAccIDSource.PlantGDB.toString());
		}
		String result = hashDBtype.get(taxID);
		if (result == null) {
			return DBAccIDSource.RefSeqRNA.toString();
		}
		return result;
	}
	
	@Override
	public AgeneUniID getAgeneUniID() {
		return ageneUniID;
	}
	
	@Override
	public DBInfo getDBinfo() {
		return ageneUniID.getDataBaseInfo();
	}
	
	/**
	 * 
	 * 有geneUniID就用geneUniID去query
	 * 否则就用accID去query
	 * @param evalue 小于0就走默认 为1e-10
	 */
	@Override
	public void setBlastInfo(double evalue, int... StaxID) {
		String geneUniID = ageneUniID.getGenUniID();
		if (!ageneUniID.isValidGenUniID()) {
			geneUniID = ageneUniID.getAccID();
		}
		blastList = new BlastList(geneUniID, getTaxID());
		blastList.setTaxID(StaxID);
		blastList.setEvalue(evalue);
		// 重置blastGeneID的内容
		lsBlastGeneID = null;
	}
	
	/**
	 * 单个物种的blast 获得本copedID blast到对应物种的第一个copedID，没有就返回null
	 * @param StaxID
	 * @param evalue
	 * @return
	 */
	@Override
	public GeneID getGeneIDBlast() {
		ArrayList<GeneID> lsGeneIDs = getLsBlastGeneID();
		if (lsGeneIDs.size() != 0) {
			return lsGeneIDs.get(0);
		}
		return null;
	}

	/**
	 * blast多个物种 首先要设定blast的目标 用方法： setBlastInfo(double evalue, int... StaxID)
	 * 给定一系列的目标物种的taxID，获得CopedIDlist 如果没有结果，返回一个空的lsResult
	 * @param evalue
	 * @param StaxID
	 * @return
	 */
	@Override
	public ArrayList<GeneID> getLsBlastGeneID() {
		if (lsBlastGeneID != null) {
			return lsBlastGeneID;
		}
		lsBlastGeneID = new ArrayList<GeneID>();
		if (blastList == null) {
			return lsBlastGeneID;
		}
		for (BlastInfo blastInfo : blastList.getBlastInfo()) {
			GeneID geneID = getBlastGeneID(blastInfo);
			if (geneID != null) {
				lsBlastGeneID.add(geneID);
			}
		}
		return lsBlastGeneID;
	}

	/**
	 * 获得设定的第一个blast的对象，首先要设定blast的目标
	 * @param blastInfo
	 * @return
	 */
	private GeneID getBlastGeneID(BlastInfo blastInfo) {
		if (blastInfo == null) return null;
		
		int idType = blastInfo.getSubTab();
		GeneID geneID = new GeneID(idType, blastInfo.getSubjectID(), blastInfo.getSubjectTax());
		return geneID;
	}
	/**
	 * blast多个物种 首先要设定blast的目标 用方法： setBlastInfo(double evalue, int... StaxID)
	 * @return 返回blast的信息，包括evalue等，该list和{@link #getLsBlastGeneID()}得到的list是一一对应的
	 */
	public List<BlastInfo> getLsBlastInfos() {
		return blastList.getBlastInfo();
	}
	
	/**
	 * idType，必须是IDTYPE中的一种
	 * 不过在设定了lsRefAccID后，可以根据具体的lsRefAccID去查找数据库并确定idtype
	 */
	public int getIDtype() {
		//TODO
		if (isAccID && lsRefAccID != null && lsRefAccID.size() > 0) {
			setUpdateGenUniID();
		}
		if (isAccID || ageneUniID == null) {
			return GeneID.IDTYPE_ACCID;
		}
		return ageneUniID.getGeneIDtype();
	}
	
	/**
	 * 具体的accID，如果没有则根据物种随机抓一个出来
	 */
	public String getAccID() {
		return ageneUniID.getAccID();
	}
	
	/**
	 * 具体的accID，根据其默认数据库情况抓一个出来
	 * 如果没有该数据库，则随便返回一个<br>
	 * 如果没有导入数据库，则返回自身
	 */
	public AgeneUniID getAccID_With_DefaultDB() {
		return getGenUniID(ageneUniID, getDatabaseType(ageneUniID.getTaxID()));
	}
	
	/**
	 * * 指定一个dbInfo，返回该dbInfo所对应的accID，没有则返回null
	 * @param dbInfo 为null表示不指定dbinfo
	 * @return
	 */
	public AgeneUniID getAccIDDBinfo(String dbInfo) {
		return getGenUniID(ageneUniID, dbInfo);
	}
	
	/**
	 * 指定一个dbInfo，返回该dbInfo所对应的AgeneUniID，并且该AgeneUniID也仅对应一个geneUniID。
	 * 如果该dbinfo没有，则随便返回一个。
	 * @param dbInfo
	 * @return
	 */
	protected AgeneUniID getGenUniID(AgeneUniID genUniID, String dbInfo) {
		if (getIDtype() == GeneID.IDTYPE_ACCID || genUniID.getDataBaseInfo().getDbName().equals(dbInfo)) {
			return genUniID;
		}
		genUniID.setDataBaseInfo("");
		ArrayList<? extends AgeneUniID> lsSubject = servNCBIUniID.queryLsAgeneUniID(genUniID);
		return getGeneUniIDwithDB(lsSubject, dbInfo);
	}
	
	public int getTaxID() {
		return ageneUniID.getTaxID();
	}
	/**
	 * 返回geneinfo信息
	 * @return
	 */
	public AGeneInfo getGeneInfo() {
		setGenInfo();
		return geneInfo;
	}
	
	/**
	 * 获得该基因的description
	 * @return
	 */
	public String getDescription() {
		getGeneInfo();
		if (geneInfo == null) {
			return "";
		}
		return geneInfo.getDescrp();
	}
	
	/**
	 * 获得该基因的symbol
	 * @return
	 */
	public String getSymbol() {
		String symbol = "";
		setGenInfo();
		if (geneInfo != null) {
			symbol = geneInfo.getSymb();
		}
		
		if (symbol == null || symbol.equals("")) {
			symbol = getGenUniID(ageneUniID, getDatabaseType(ageneUniID.getTaxID())).getAccID();
		}
		//TODO
//		symbol = symbol.replace("@", "");
		return symbol;
	}

	/** 设定geneInfo信息 */
	protected void setGenInfo() {
		if (getIDtype() == GeneID.IDTYPE_GENEID) {
			GeneInfo geneInfoq = new GeneInfo();
			long geneID = Long.parseLong(ageneUniID.getGenUniID());
			geneInfoq.setGeneID(geneID);
			geneInfoq.setTaxID(getTaxID());
			geneInfo = servGeneInfo.queryGeneInfo(geneInfoq);
		}
		else if (getIDtype() == GeneID.IDTYPE_UNIID) {
			UniGeneInfo uniGeneInfo = new UniGeneInfo();
			uniGeneInfo.setUniProtID(ageneUniID.getGenUniID());
			uniGeneInfo.setTaxID(getTaxID());
			geneInfo = servUniGeneInfo.queryUniGeneInfo(uniGeneInfo);
		}
	}
	
	/**
	 * 先设定blast的情况 如果blast * 0:symbol 1:description  2:subjectSpecies 3:evalue
	 * 4:symbol 5:description 如果不blast 0:symbol 1:description
	 * @return
	 */
	public String[] getAnno(boolean blast) {
		String[] tmpAnno = null;
		if (blast) {
			tmpAnno = new String[6];
			for (int i = 0; i < tmpAnno.length; i++) {
				tmpAnno[i] = "";
			}
			tmpAnno[0] = getSymbol();
			tmpAnno[1] = getDescription();
			if (getLsBlastGeneID() != null && getLsBlastInfos() != null
					&& getLsBlastInfos().size() > 0) {
				for (int i = 0; i < getLsBlastInfos().size(); i++) {
					if (tmpAnno[2] == null || tmpAnno[2].trim().equals("")) {
						tmpAnno[2] = Species.getSpeciesTaxIDName().get(getLsBlastInfos().get(i).getSubjectTax());
						tmpAnno[3] = getLsBlastInfos().get(i).getEvalue() + "";
						tmpAnno[4] = getLsBlastGeneID().get(i).getSymbol();
						tmpAnno[5] = getLsBlastGeneID().get(i).getDescription();
					} else {
						tmpAnno[2] = tmpAnno[2] + "//" + Species.getSpeciesTaxIDName().get(getLsBlastInfos().get(i).getSubjectTax());
						tmpAnno[3] = tmpAnno[3] + "//" + getLsBlastInfos().get(i).getEvalue();
						tmpAnno[4] = tmpAnno[4] + "//" + getLsBlastGeneID().get(i).getSymbol();
						tmpAnno[5] = tmpAnno[5] + "//" + getLsBlastGeneID().get(i).getDescription();
					}
				}
			}
		} else {
			tmpAnno = new String[2];
			for (int i = 0; i < tmpAnno.length; i++) {
				tmpAnno[i] = "";
			}
			tmpAnno[0] = getSymbol();
			tmpAnno[1] = getDescription();
		}
		return tmpAnno;
	}

	/**
	 * 返回该基因所对应的GOInfo信息，不包含Blast
	 * @return
	 */
	public GOInfoAbs getGOInfo() {
		if (goInfoAbs == null) {
			goInfoAbs = GOInfoAbs.createGOInfoAbs(ageneUniID.getGeneIDtype(), ageneUniID.getGenUniID(), ageneUniID.getTaxID());
		}
		return goInfoAbs;
	}
	/**
	 * 返回该CopedID所对应的Gene2GOInfo <br>
	 * GO_BP<br>
	 * GO_CC<br>
	 * GO_MF<br>
	 * GO_ALL<br>
	 * @param GOType
	 * @return
	 */
	public List<AGene2Go> getGene2GO(GOtype GOType) {
		return getGOInfo().getLsGene2Go(GOType);
	}
	
	/**
	 * blast多个物种 首先设定blast的物种 用方法： setBlastInfo(double evalue, int... StaxID)
	 * 获得经过blast的GoInfo
	 */
	public List<AGene2Go> getGene2GOBlast(GOtype GOType) {
		List<GOInfoAbs> lsGoInfo = new ArrayList<GOInfoAbs>();

		ArrayList<GeneID> lsBlastGeneIDs = getLsBlastGeneID();
		for (GeneID geneID : lsBlastGeneIDs) {
			lsGoInfo.add(geneID.getGOInfo());
		}
		lsGoInfo.add(getGOInfo());
		return GOInfoAbs.getLsGen2Go(lsGoInfo, GOType);
	}
	
	ArrayList<KGentry> lsKGentries = null;
	// ////////////////KEGG //////////////////////////////////////////////
	/**
	 * 获得该CopeID的List-KGentry,如果没有或为空，则返回null
	 * 
	 * @param blast
	 *            是否blast到相应物种查看
	 * @param StaxID
	 *            如果blast为true，那么设定StaxID
	 * @return 如果没有就返回一个空的list
	 */
	public ArrayList<KGentry> getKegEntity(boolean blast) {
		getKeggInfo();
		if (!blast) {
			return keggInfo.getLsKgGentries(null);
		} else {
			ArrayList<GeneID> lsGeneIDsBlast = getLsBlastGeneID();
			ArrayList<KeggInfo> lsKeggInfos = new ArrayList<KeggInfo>();
			for (GeneID copedID : lsGeneIDsBlast) {
				lsKeggInfos.add(copedID.getKeggInfo());
			}
			return keggInfo.getLsKgGentries(lsKeggInfos);
		}
	}
	/**
	 * 获得相关的Kegg信息
	 * @return
	 */
	public KeggInfo getKeggInfo() {
		if (keggInfo != null) {
			return keggInfo;
		}
		keggInfo = new KeggInfo(getIDtype(), ageneUniID.getGenUniID(), ageneUniID.getTaxID());
		return keggInfo;
	}
	
	/**
	 * blast多个物种 首先设定blast的物种 用方法： setBlastInfo(double evalue, int... StaxID)
	 * 获得经过blast的KegPath
	 * 没有就返回空的list
	 */
	@Override
	public ArrayList<KGpathway> getKegPath(boolean blast) {
		getKeggInfo();
		if (blast) {
			ArrayList<KeggInfo> lskeggInfo = new ArrayList<KeggInfo>();
			ArrayList<GeneID> lsBlastCopedIDs = getLsBlastGeneID();
			for (GeneID copedID : lsBlastCopedIDs) {
				lskeggInfo.add(copedID.getKeggInfo());
			}
			return keggInfo.getLsKegPath(lskeggInfo);
		} else {
			return keggInfo.getLsKegPath();
		}
	}
	// ///////////////// update method
	/**
	 * 记录可能用于升级数据库的ID 譬如获得一个ID与NCBI的别的ID有关联，就用别的ID来查找数据库，以便获得该accID所对应的genUniID
	 */
	ArrayList<String> lsRefAccID = new ArrayList<String>();

	/**
	 * 添加可能用于升级数据库的ID 
	 * 譬如获得一个ID与NCBI的别的ID有关联，就用别的ID来查找数据库，以便获得该accID所对应的genUniID
	 */
	@Override
	public void addUpdateRefAccID(String... refAccID) {
		for (String string : refAccID) {
			String tmpRefID = GeneID.removeDot(string);
			if (tmpRefID == null) {
				continue;
			}
			lsRefAccID.add(tmpRefID);
		}
	}
	/**
	 * 设置可能用于升级数据库的ID 
	 * 譬如获得一个ID与NCBI的别的ID有关联，就用别的ID来查找数据库，以便获得该accID所对应的genUniID
	 */
	@Override
	public void setUpdateRefAccID(String... refAccID) {
		lsRefAccID.clear();
		addUpdateRefAccID(refAccID);
	}
	/**
	 * 记录可能用于升级数据库的ID 譬如获得一个ID与NCBI的别的ID有关联，就用别的ID来查找数据库，以便获得该accID所对应的genUniID
	 */
	@Override
	public void setUpdateRefAccID(ArrayList<String> lsRefAccID) {
		this.lsRefAccID.clear();
		for (String string : lsRefAccID) {
			String tmpRefID = GeneID.removeDot(string);
			if (tmpRefID == null) {
				continue;
			}
			this.lsRefAccID.add(tmpRefID);
		}
	}

	/**
	 * 记录该ID的物种ID和数据库信息，用于修正以前的数据库
	 * 
	 * @param taxID
	 * @param DBInfo
	 * @param 是否用本DBInfo修正以前的DBInfo
	 * 不管是true还是false，geneinfo都会用其进行修正
	 */
	@Override
	public void setUpdateDBinfo(DBAccIDSource DBInfo, boolean overlapDBinfo) {
		if (DBInfo != null) {
			ageneUniID.setDataBaseInfo(DBInfo.toString());
		}
		this.overrideUpdateDBinfo = overlapDBinfo;
	}
	
	/**
	 * 记录该ID的物种ID和数据库信息，用于修正以前的数据库
	 * 
	 * @param taxID
	 * @param DBInfo
	 * @param 是否用本DBInfo修正以前的DBInfo
	 * 不管是true还是false，geneinfo都会用其进行修正
	 */
	public void setUpdateDBinfo(String DBInfo, boolean overlapDBinfo) {
		if (DBInfo != null && !DBInfo.equals("")) {
			ageneUniID.setDataBaseInfo(DBInfo);
		}
		this.overrideUpdateDBinfo = overlapDBinfo;
	}
	
	/**
	 * 输入已知的geneUniID和IDtype
	 * @param geneUniID
	 * @param idType
	 *            必须是CopedID.IDTYPE_GENEID等，必须输入
	 */
	@Override
	public void setUpdateGeneID(String geneUniID, int idType) {
		if (geneUniID != null && !geneUniID.trim().equals("")
				&& !geneUniID.trim().equals("0")) {
			AgeneUniID ageneUniID = AgeneUniID.creatAgeneUniID(idType);
			ageneUniID.setDataBaseInfo(this.ageneUniID.getDataBaseInfo());
			ageneUniID.setAccID(this.ageneUniID.getAccID());
			ageneUniID.setGenUniID(geneUniID);
			ageneUniID.setTaxID(this.getTaxID());
			this.ageneUniID = ageneUniID;
			this.isAccID = false;
		}
	}
	
	/** 设定该ID的accID */
	@Override
	public void setUpdateAccID(String accID) {
		ageneUniID.setAccID(GeneID.removeDot(accID));

	}
	/** 设定该ID的accID，不经过处理的ID */
	@Override
	public void setUpdateAccIDNoCoped(String accID) {
		ageneUniID.setAccID(accID);
	}

	/**
	 * 依次输入需要升级的GO信息，最后升级 这里只是先获取GO的信息，最后调用升级method的时候再升级
	 * 可以连续不断的添加
	 * @param GOID 必填
	 * @param GOdatabase 没有就设置为 null 
	 * @param GOevidence 没有就设置为 null 
	 * @param GORef 没有就设置为 null 
	 * @param gOQualifiy 没有就设置为 null 
	 */
	@Override
	public void addUpdateGO(String GOID, DBAccIDSource GOdatabase, String GOevidence,
			String GORef, String gOQualifiy) {
		goInfoAbs.addGOid(getTaxID(), GOID, GOdatabase, GOevidence, GORef, gOQualifiy);
	}

	/**
	 * 输入需要update的geneInfo，注意不需要设定geneUniID
	 * 但是需要设定
	 * @param geneInfo
	 */
	@Override
	public void setUpdateGeneInfo(AGeneInfo geneInfo) {
		this.geneInfo = geneInfo;
	}

	/**
	 * 如果没有QueryID, SubjectID, taxID中的任何一项，就不升级 如果evalue>50 或 evalue<0，就不升级
	 * 可以连续不断的添加
	 * @param blastInfo
	 */
	@Override
	public void addUpdateBlastInfo(BlastInfo blastInfo) {
		if (!ageneUniID.isValidGenUniID() || blastInfo.getSubTab() == GeneID.IDTYPE_ACCID) {
			return;
		}
		if (blastList == null) {
			blastList = new BlastList(getAgeneUniID().getGenUniID(), getTaxID());
		}
		blastList.addBlastInfo(blastInfo);
	}
	
	/**
	 * 如果新的ID不加入UniID，那么就写入指定的文件中 文件需要最开始用set指定
	 * 只要有一个错误就会返回
	 * @param updateUniID
	 */
	@Override
	public boolean update(boolean updateUniID) {
		setUpdateGenUniID();
		if (!updateUniID && getIDtype() == GeneID.IDTYPE_ACCID) {
			return false;
		}
		if (!ageneUniID.isValidGenUniID()) {
			logger.error("geneID为0，请check: " + ageneUniID.getAccID());
			return false;
		}

		if(!updateGeneID(updateUniID)) {
			return false;
		}
		if(!updateGeneInfo()) {
			return false;
		}
		if (!updateGene2Go()) {
			return false;
		}
		if (!updateBlastInfo()) {
			return false;
		}
		return true;
	}

	/** 升级GO数据库 */
	private boolean updateGene2Go() {
		try {
			goInfoAbs.update();
		} catch (Exception e) {
			return false;
		}
		return true;
	}

	/**
	 * 根据输入的geneUniID--中的geneID，升级AccID和DBinfo
	 * 升级geneID数据库，并且将geneUniID按照数据库进行重置 <b>只升级第一个获得的geneID</b>
	 * 如果accID没有，则不升级
	 * @param 如果在数据库中没有找到对应的ID
	 *            ，是否将ID导入UniID库
	 *            true,导入uniID库，并且重置idtype
	 * @throws EOFException
	 */
	private boolean updateGeneID(boolean updateUniID) {
		if (!ageneUniID.isValidGenUniID() && ageneUniID.getAccID() == null) {
			return false;
		}
		
		if (ageneUniID.getDataBaseInfo() == null || ageneUniID.getDataBaseInfo().getDbName().equals("")) {
			logger.error("升级geneID时没有设置该gene的数据库来源，自动设置为NCBIID");
			ageneUniID.setDataBaseInfo(DBAccIDSource.NCBI.toString());
		}
		// 只升级第一个获得的geneID
		if (getIDtype() != GeneID.IDTYPE_ACCID) {
			ageneUniID.update(overrideUpdateDBinfo);
		} else if (updateUniID) {
			AgeneUniID uniProtID =  AgeneUniID.creatAgeneUniID(GeneID.IDTYPE_UNIID);
			uniProtID.setAccID(ageneUniID.getAccID());
			uniProtID.setDataBaseInfo(ageneUniID.getDataBaseInfo());
			uniProtID.setGenUniID(ageneUniID.getGenUniID());
			uniProtID.setTaxID(ageneUniID.getTaxID());
			uniProtID.update(overrideUpdateDBinfo);
			//TODO 防止下一个导入的时候出错
//			try { hread.sleep(10); } catch (InterruptedException e) { }
		} else {
			return false;
		}
		return true;
	}
	/**
	 * 根据geneID和idType升级相关的geneInfo
	 * 注意，geneInfo只能是单个，不能是合并过的geneInfo
	 * 如果没有genUniID，或者没有搜索到对应的genID，则返回false；
	 * 如果没有geneInfo信息，则认为不需要升级，返回true
	 */
	private boolean updateGeneInfo() {
		if (!ageneUniID.isValidGenUniID()) {
			return false;
		}
		if (geneInfo == null) {
			return true;
		}
		geneInfo.setTaxID(getTaxID());
		if (getIDtype() == GeneID.IDTYPE_UNIID) {
			servUniGeneInfo.updateUniGenInfo(ageneUniID.getGenUniID(), getTaxID(), geneInfo);
		} else if (getIDtype() == GeneID.IDTYPE_GENEID) {
			servGeneInfo.updateGenInfo(ageneUniID.getGenUniID(), getTaxID(), geneInfo);
		} else {
			return false;
		}
		updateGeneInfoSymbolAndSynonyms(getIDtype(), geneInfo);
		geneInfo = null;
		return true;
	}
	
	private void updateGeneInfoSymbolAndSynonyms(int idType, AGeneInfo geneInfoUpdate) {
		AgeneUniID ageneUniID = null;
		String sep = SepSign.SEP_ID;
		if (geneInfoUpdate.getSep() != null && !geneInfoUpdate.getSep().equals("")) {
			sep = geneInfoUpdate.getSep();
		}
		if (geneInfoUpdate.getSymb() != null) {
			String[] ssymb = geneInfoUpdate.getSymb().split(sep);
			for (String string : ssymb) {
				ageneUniID = AgeneUniID.creatAgeneUniID(idType);
				ageneUniID.setAccID(string.trim());
				ageneUniID.setDataBaseInfo(DBAccIDSource.Symbol.toString());
				ageneUniID.setGenUniID(this.ageneUniID.getGenUniID());
				ageneUniID.setTaxID(getTaxID());
				ageneUniID.update(true);
			}
		}
		if (geneInfoUpdate.getSynonym() != null) {
			String[] ssynonym = geneInfoUpdate.getSynonym().split(sep);
			for (String string : ssynonym) {
				ageneUniID = AgeneUniID.creatAgeneUniID(idType);
				ageneUniID.setAccID(string.trim());
				ageneUniID.setDataBaseInfo(DBAccIDSource.Synonyms.toString());
				ageneUniID.setGenUniID(this.ageneUniID.getGenUniID());
				ageneUniID.setTaxID(getTaxID());
				ageneUniID.update(true);
			}
		}
	}
	
	private boolean updateBlastInfo() {
		if (blastList != null) {
			try {
				blastList.update();
				return true;
			} catch (Exception e) {
				return false;
			}
		}
		return true;
	}

	// /////////////////////// 升级 uniGene 的信息
	/**
	 * 根据lsRefAccID的信息设定geneUniID和IDtype 获得所对应的geneUniID<br>
	 * 如果没搜到则不动<br>
	 * 内部已经将genUniID和IDType和TaxID都改过来了
	 */
	private void setUpdateGenUniID() {
		if (getIDtype() != GeneID.IDTYPE_ACCID) {
			return;
		}
		
		// 保存所有refID--也就是用于查找数据库的refxDB的信息ID，他们所对应的geneUniID
		ArrayList<ArrayList<AgeneUniID>> lsgeneID = new ArrayList<ArrayList<AgeneUniID>>();
		ArrayList<ArrayList<AgeneUniID>> lsgeneIDUniProt = new ArrayList<ArrayList<AgeneUniID>>();
		for (String refAccID : lsRefAccID) {
			ArrayList<AgeneUniID> lsTmpGenUniID = getNCBIUniTax(refAccID, this.ageneUniID.getTaxID());
			if (lsTmpGenUniID.size() == 0) {
				continue;
			} else if (lsTmpGenUniID.size() == 1 && lsTmpGenUniID.get(0).getGeneIDtype().equals(GeneID.IDTYPE_GENEID)) {
				AgeneUniID ageneUniID = lsTmpGenUniID.get(0);
				ageneUniID.setAccID(this.ageneUniID.getAccID());
				ageneUniID.setDataBaseInfo(this.ageneUniID.getDataBaseInfo());
				this.ageneUniID = ageneUniID;
				this.isAccID = false;
				return;
			} else if (lsTmpGenUniID.get(0).getDataBaseInfo().getDbOrg().equals("UniProt")) {
				lsgeneIDUniProt.add(lsTmpGenUniID);
			} else {
				lsgeneID.add(lsTmpGenUniID);
			}
		}
		
		//如果ref所对应的NCBI的geneID超过两个，就需要check了
		if (lsgeneID.size() == 0 && lsgeneIDUniProt.size() > 0) {
			logger.error("出现奇怪的ID，请check：" + getAccID());
			lsgeneID.addAll(lsgeneIDUniProt);
		}
		
		// 挑选出含有geneUniID的geneID
		Collections.sort(lsgeneID, new Comparator<ArrayList<AgeneUniID>>() {
			public int compare(ArrayList<AgeneUniID> o1, ArrayList<AgeneUniID> o2) {
				Integer o1Info = o1.get(0).getGeneIDtype();
				Integer o2Info = o2.get(0).getGeneIDtype();
				int flag = o1Info.compareTo(o2Info);
				if (flag != 0) {
					return flag;
				} else {
					Integer o1Len = o1.size();
					Integer o2Len = o2.size();
					return o1Len.compareTo(o2Len);
				}
			}
		});
		if (lsgeneID.size() == 0) {
			if (this.ageneUniID.getAccID() != null && !this.ageneUniID.getAccID().equals("")) {
				if (!this.ageneUniID.isValidGenUniID()) {
					this.ageneUniID.setGenUniID(this.ageneUniID.getAccID());
				}
				this.isAccID = true;
				return;
			}
		}
		AgeneUniID ageneUniID = lsgeneID.get(0).get(0);
		ageneUniID.setAccID(this.ageneUniID.getAccID());
		ageneUniID.setDataBaseInfo(this.ageneUniID.getDataBaseInfo());
		this.ageneUniID = ageneUniID;
		this.isAccID = false;
	}

	// ///////////////// static method   ///////////////////////
	/**
	 * 给定一个accessID，搜索数据库
	 * 返回list-AgeneUniID
	 * 如果同一个物种得到了两个以上的accID，那么跳过数据库为DBINFO_SYNONYMS的项目
	 * 如果没搜到，则返回空的list
	 * @param accID  输入的accID,没有内置去空格去点
	 * @param taxID 物种ID，如果不知道就设置为0，只要不是symbol都可以为0
	 * @return list-string[] 0: IDtype 1: geneUniID 2: taxID
	 */
	protected static List<AgeneUniID> getNCBIUniTax(String accID, int taxID) {
		ArrayList<AgeneUniID> lsResult = new ArrayList<AgeneUniID>();
		if (accID == null || accID.equals("")) {
			return lsResult;
		}
		
		ManageNCBIUniID servGeneAnno = new ManageNCBIUniID();
		List<AgeneUniID> lsAgeneUniIDs = servGeneAnno.findByAccID(GeneID.IDTYPE_GENEID, accID, taxID);
		if (lsAgeneUniIDs.size() == 0) {
			lsAgeneUniIDs = servGeneAnno.findByAccID(GeneID.IDTYPE_GENEID, accID, taxID);
		}
		return getLsGeneIDinfo(lsAgeneUniIDs);
	}
	
	/** 指定一系列的NCBIID或者UniID，进行过滤，
	 * 主要是过滤
	 * 如果同一个物种得到了两个以上的accID，那么跳过数据库为DBINFO_SYNONYMS的项目 */
	private static List<AgeneUniID> getLsGeneIDinfo(List<AgeneUniID> lsNcbiids) {
		if (lsNcbiids.size() == 0) {
			return new ArrayList<AgeneUniID>();
		}
		if (lsNcbiids.size() == 1) {
			return lsNcbiids;
		}
		ArrayList<AgeneUniID> lsGeneIDinfo = new ArrayList<AgeneUniID>();
		for (AgeneUniID geneUniID : lsNcbiids) {
			if (geneUniID.getDataBaseInfo().getDbName().equals(DBAccIDSource.Synonyms.toString())) {
				continue;
			}
			lsGeneIDinfo.add(geneUniID);
		}
		if (lsGeneIDinfo.size() == 0) {
			lsGeneIDinfo.addAll(lsNcbiids);
		}
		return lsGeneIDinfo;
	}
	
	/**
	 * 只要两个ncbiid的geneID相同，就认为这两个NCBIID相同
	 * 但是如果geneID为0，也就是NCBIID根本没有初始化，那么直接返回false
	 * 
	 * @Override
	 */
	public boolean equals(Object obj) {
		if (this == obj)
			return true;

		if (obj == null)
			return false;

		if (getClass() != obj.getClass())
			return false;
		GeneID otherObj = (GeneID) obj;
		
		return ageneUniID.equals(otherObj.getAgeneUniID());
	}

	/**
	 * 重写hashcode
	 */
	public int hashCode() {
		String hash = "";
		if (ageneUniID.isValidGenUniID()) {
			hash = ageneUniID.getGenUniID().trim() + "sep_@@_genUni_" + getIDtype() + "@@" + getTaxID();
		} else if (!ageneUniID.isValidGenUniID() && ageneUniID.getAccID() != null && !ageneUniID.getAccID().equals("")) {
			hash = ageneUniID.getAccID().trim() + "@@accID" + getIDtype() + "@@" + getTaxID();
		} else if (!ageneUniID.isValidGenUniID() && (ageneUniID.getAccID() == null || ageneUniID.getAccID().equals(""))) {
			hash = "";
		}
		return hash.hashCode();
	}

}
=======
package com.novelbio.database.model.modgeneid;

import java.io.EOFException;
import java.util.ArrayList;
import java.util.Collections;
import java.util.Comparator;
import java.util.HashMap;
import java.util.List;

import org.apache.log4j.Logger;

import com.novelbio.base.SepSign;
import com.novelbio.database.DBAccIDSource;
import com.novelbio.database.domain.geneanno.AGene2Go;
import com.novelbio.database.domain.geneanno.AGeneInfo;
import com.novelbio.database.domain.geneanno.AgeneUniID;
import com.novelbio.database.domain.geneanno.BlastInfo;
import com.novelbio.database.domain.geneanno.DBInfo;
import com.novelbio.database.domain.geneanno.GOtype;
import com.novelbio.database.domain.geneanno.Gene2Go;
import com.novelbio.database.domain.geneanno.GeneInfo;
import com.novelbio.database.domain.geneanno.UniGeneInfo;
import com.novelbio.database.domain.kegg.KGentry;
import com.novelbio.database.domain.kegg.KGpathway;
import com.novelbio.database.model.modgo.GOInfoAbs;
import com.novelbio.database.model.modgo.GOInfoGenID;
import com.novelbio.database.model.modgo.GOInfoUniID;
import com.novelbio.database.model.modkegg.KeggInfo;
import com.novelbio.database.model.species.Species;
import com.novelbio.database.service.servgeneanno.ManageBlastInfo;
import com.novelbio.database.service.servgeneanno.ManageGeneInfo;
import com.novelbio.database.service.servgeneanno.ManageNCBIUniID;
import com.novelbio.database.service.servgeneanno.ManageUniGene2Go;
import com.novelbio.database.service.servgeneanno.ManageUniGeneInfo;

public class GeneIDabs implements GeneIDInt {
	private static Logger logger = Logger.getLogger(GeneIDabs.class);
	static HashMap<Integer, String> hashDBtype = new HashMap<Integer, String>();
	
	AgeneUniID ageneUniID;
	/** 是否没有在数据库中查询到 */
	boolean isAccID = false;
	
	/** 譬方和多个物种进行blast，然后结合这些物种的信息，取并集 */
	BlastList blastList;
	AGeneInfo geneInfo = null;
	KeggInfo keggInfo;
	GOInfoAbs goInfoAbs = null;
	
	ArrayList<GeneID> lsBlastGeneID = null;
	
	boolean overrideUpdateDBinfo = false;
	// //////////////////// service 层
	ManageNCBIUniID servNCBIUniID = new ManageNCBIUniID();
	ManageGeneInfo servGeneInfo = new ManageGeneInfo();
	ManageUniGeneInfo servUniGeneInfo = new ManageUniGeneInfo();
	
	/**
	 * 输入已经查询好的ageneUniID
	 * @param ageneUniID
	 */
	protected GeneIDabs(AgeneUniID ageneUniID) {
		this.ageneUniID = ageneUniID;
	}
	
	protected GeneIDabs(int idType, String genUniID, int taxID) {
		AgeneUniID ageneUniID = AgeneUniID.creatAgeneUniID(idType);
		ageneUniID.setGenUniID(genUniID);
		ageneUniID.setTaxID(taxID);
		List<? extends AgeneUniID> lsTmp = servNCBIUniID.queryLsAgeneUniID(ageneUniID);
		if (lsTmp.size() == 0) {
			this.ageneUniID = ageneUniID;
			return;
		}
		String DBsource = getDatabaseType(lsTmp.get(0).getTaxID());
		this.ageneUniID = getGeneUniIDwithDB(lsTmp, DBsource);
	}
	
	/**
	 * 如果没搜到，就把geneUniID设定为accID
	 * @param accID
	 * @param taxID
	 */
	protected GeneIDabs(String accID, int taxID) {
		List<AgeneUniID> lsAgeneUniID = getNCBIUniTax(accID, taxID);
		if (lsAgeneUniID.size() > 0) {
			ageneUniID = lsAgeneUniID.get(0);
			isAccID = false;
		} else {
			ageneUniID = AgeneUniID.creatAgeneUniID(GeneID.IDTYPE_UNIID);
			ageneUniID.setAccID(accID);
			ageneUniID.setTaxID(taxID);
			isAccID = true;
		}
	}
	
	/**
	 * 根据输入的物种，返回该物种特定的那个ID，譬如水稻就返回LOCID
	 * 如果没有，则再搜索RefSeqRNA
	 * 如果再没有，则随便返回一个ID
	 * @return
	 */
	private AgeneUniID getGeneUniIDwithDB(List<? extends AgeneUniID> lsAgenUniID, String dbSource) {
		AgeneUniID ageneUniID = null;
		if (lsAgenUniID.size() > 0) {
			for (AgeneUniID ageneUniIDSub : lsAgenUniID) {
				if (ageneUniIDSub.getDataBaseInfo().getDbName().equals(dbSource)) {
					ageneUniID = ageneUniIDSub;
					break;
				} else if (ageneUniIDSub.getDataBaseInfo().getDbName().equals(DBAccIDSource.RefSeqRNA.toString())) {
					ageneUniID = ageneUniIDSub;
				}
			}
			isAccID = false;
			if (ageneUniID != null) {
				return ageneUniID;
			} else {
				return lsAgenUniID.get(0);
			}
		} else {
			isAccID = true;
			return ageneUniID;
		}
	}
	
	/**
	 * 某个物种的ID有其最特异的数据库来源
	 * @return
	 */
	private String getDatabaseType(int taxID) {
		if (hashDBtype.size() == 0) {
			hashDBtype.put(39947, DBAccIDSource.TIGR_rice.toString());
			hashDBtype.put(10090, DBAccIDSource.RefSeqRNA.toString());
			hashDBtype.put(3702, DBAccIDSource.TAIR_ATH.toString());
			hashDBtype.put(3847, DBAccIDSource.SOYBASE.toString());
			hashDBtype.put(4102, DBAccIDSource.PlantGDB.toString());
		}
		String result = hashDBtype.get(taxID);
		if (result == null) {
			return DBAccIDSource.RefSeqRNA.toString();
		}
		return result;
	}
	
	@Override
	public AgeneUniID getAgeneUniID() {
		return ageneUniID;
	}
	
	@Override
	public DBInfo getDBinfo() {
		return ageneUniID.getDataBaseInfo();
	}
	
	/**
	 * 
	 * 有geneUniID就用geneUniID去query
	 * 否则就用accID去query
	 * @param evalue 小于0就走默认 为1e-10
	 */
	@Override
	public void setBlastInfo(double evalue, int... StaxID) {
		String geneUniID = ageneUniID.getGenUniID();
		if (!ageneUniID.isValidGenUniID()) {
			geneUniID = ageneUniID.getAccID();
		}
		blastList = new BlastList(geneUniID, getTaxID());
		blastList.setTaxID(StaxID);
		blastList.setEvalue(evalue);
		// 重置blastGeneID的内容
		lsBlastGeneID = null;
	}
	
	/**
	 * 单个物种的blast 获得本copedID blast到对应物种的第一个copedID，没有就返回null
	 * @param StaxID
	 * @param evalue
	 * @return
	 */
	@Override
	public GeneID getGeneIDBlast() {
		ArrayList<GeneID> lsGeneIDs = getLsBlastGeneID();
		if (lsGeneIDs.size() != 0) {
			return lsGeneIDs.get(0);
		}
		return null;
	}

	/**
	 * blast多个物种 首先要设定blast的目标 用方法： setBlastInfo(double evalue, int... StaxID)
	 * 给定一系列的目标物种的taxID，获得CopedIDlist 如果没有结果，返回一个空的lsResult
	 * @param evalue
	 * @param StaxID
	 * @return
	 */
	@Override
	public ArrayList<GeneID> getLsBlastGeneID() {
		if (lsBlastGeneID != null) {
			return lsBlastGeneID;
		}
		lsBlastGeneID = new ArrayList<GeneID>();
		if (blastList == null) {
			return lsBlastGeneID;
		}
		for (BlastInfo blastInfo : blastList.getBlastInfo()) {
			GeneID geneID = getBlastGeneID(blastInfo);
			if (geneID != null) {
				lsBlastGeneID.add(geneID);
			}
		}
		return lsBlastGeneID;
	}

	/**
	 * 获得设定的第一个blast的对象，首先要设定blast的目标
	 * @param blastInfo
	 * @return
	 */
	private GeneID getBlastGeneID(BlastInfo blastInfo) {
		if (blastInfo == null) return null;
		
		int idType = blastInfo.getSubTab();
		GeneID geneID = new GeneID(idType, blastInfo.getSubjectID(), blastInfo.getSubjectTax());
		return geneID;
	}
	/**
	 * blast多个物种 首先要设定blast的目标 用方法： setBlastInfo(double evalue, int... StaxID)
	 * @return 返回blast的信息，包括evalue等，该list和{@link #getLsBlastGeneID()}得到的list是一一对应的
	 */
	public List<BlastInfo> getLsBlastInfos() {
		return blastList.getBlastInfo();
	}
	
	/**
	 * idType，必须是IDTYPE中的一种
	 * 不过在设定了lsRefAccID后，可以根据具体的lsRefAccID去查找数据库并确定idtype
	 */
	public int getIDtype() {
		//TODO
		if (isAccID && lsRefAccID != null && lsRefAccID.size() > 0) {
			setUpdateGenUniID();
		}
		if (isAccID || ageneUniID == null) {
			return GeneID.IDTYPE_ACCID;
		}
		return ageneUniID.getGeneIDtype();
	}
	
	/**
	 * 具体的accID，如果没有则根据物种随机抓一个出来
	 */
	public String getAccID() {
		return ageneUniID.getAccID();
	}
	
	/**
	 * 具体的accID，根据其默认数据库情况抓一个出来
	 * 如果没有该数据库，则随便返回一个<br>
	 * 如果没有导入数据库，则返回自身
	 */
	public AgeneUniID getAccID_With_DefaultDB() {
		return getGenUniID(ageneUniID, getDatabaseType(ageneUniID.getTaxID()));
	}
	
	/**
	 * * 指定一个dbInfo，返回该dbInfo所对应的accID，没有则返回null
	 * @param dbInfo 为null表示不指定dbinfo
	 * @return
	 */
	public AgeneUniID getAccIDDBinfo(String dbInfo) {
		return getGenUniID(ageneUniID, dbInfo);
	}
	
	/**
	 * 指定一个dbInfo，返回该dbInfo所对应的AgeneUniID，并且该AgeneUniID也仅对应一个geneUniID。
	 * 如果该dbinfo没有，则随便返回一个。
	 * @param dbInfo
	 * @return
	 */
	protected AgeneUniID getGenUniID(AgeneUniID genUniID, String dbInfo) {
		if (getIDtype() == GeneID.IDTYPE_ACCID || genUniID.getDataBaseInfo().getDbName().equals(dbInfo)) {
			return genUniID;
		}
		genUniID.setDataBaseInfo("");
		ArrayList<? extends AgeneUniID> lsSubject = servNCBIUniID.queryLsAgeneUniID(genUniID);
		return getGeneUniIDwithDB(lsSubject, dbInfo);
	}
	
	public int getTaxID() {
		return ageneUniID.getTaxID();
	}
	/**
	 * 返回geneinfo信息
	 * @return
	 */
	public AGeneInfo getGeneInfo() {
		setGenInfo();
		return geneInfo;
	}
	
	/**
	 * 获得该基因的description
	 * @return
	 */
	public String getDescription() {
		getGeneInfo();
		if (geneInfo == null) {
			return "";
		}
		return geneInfo.getDescrp();
	}
	
	/**
	 * 获得该基因的symbol
	 * @return
	 */
	public String getSymbol() {
		String symbol = "";
		setGenInfo();
		if (geneInfo != null) {
			symbol = geneInfo.getSymb();
		}
		
		if (symbol == null || symbol.equals("")) {
			symbol = getGenUniID(ageneUniID, getDatabaseType(ageneUniID.getTaxID())).getAccID();
		}
		//TODO
//		symbol = symbol.replace("@", "");
		return symbol;
	}

	/** 设定geneInfo信息 */
	protected void setGenInfo() {
		if (getIDtype() == GeneID.IDTYPE_GENEID) {
			GeneInfo geneInfoq = new GeneInfo();
			long geneID = Long.parseLong(ageneUniID.getGenUniID());
			geneInfoq.setGeneID(geneID);
			geneInfoq.setTaxID(getTaxID());
			geneInfo = servGeneInfo.queryGeneInfo(geneInfoq);
		}
		else if (getIDtype() == GeneID.IDTYPE_UNIID) {
			UniGeneInfo uniGeneInfo = new UniGeneInfo();
			uniGeneInfo.setUniProtID(ageneUniID.getGenUniID());
			uniGeneInfo.setTaxID(getTaxID());
			geneInfo = servUniGeneInfo.queryUniGeneInfo(uniGeneInfo);
		}
	}
	
	/**
	 * 先设定blast的情况 如果blast * 0:symbol 1:description  2:subjectSpecies 3:evalue
	 * 4:symbol 5:description 如果不blast 0:symbol 1:description
	 * @return
	 */
	public String[] getAnno(boolean blast) {
		String[] tmpAnno = null;
		if (blast) {
			tmpAnno = new String[6];
			for (int i = 0; i < tmpAnno.length; i++) {
				tmpAnno[i] = "";
			}
			tmpAnno[0] = getSymbol();
			tmpAnno[1] = getDescription();
			if (getLsBlastGeneID() != null && getLsBlastInfos() != null
					&& getLsBlastInfos().size() > 0) {
				for (int i = 0; i < getLsBlastInfos().size(); i++) {
					if (tmpAnno[2] == null || tmpAnno[2].trim().equals("")) {
						tmpAnno[2] = Species.getSpeciesTaxIDName().get(getLsBlastInfos().get(i).getSubjectTax());
						tmpAnno[3] = getLsBlastInfos().get(i).getEvalue() + "";
						tmpAnno[4] = getLsBlastGeneID().get(i).getSymbol();
						tmpAnno[5] = getLsBlastGeneID().get(i).getDescription();
					} else {
						tmpAnno[2] = tmpAnno[2] + "//" + Species.getSpeciesTaxIDName().get(getLsBlastInfos().get(i).getSubjectTax());
						tmpAnno[3] = tmpAnno[3] + "//" + getLsBlastInfos().get(i).getEvalue();
						tmpAnno[4] = tmpAnno[4] + "//" + getLsBlastGeneID().get(i).getSymbol();
						tmpAnno[5] = tmpAnno[5] + "//" + getLsBlastGeneID().get(i).getDescription();
					}
				}
			}
		} else {
			tmpAnno = new String[2];
			for (int i = 0; i < tmpAnno.length; i++) {
				tmpAnno[i] = "";
			}
			tmpAnno[0] = getSymbol();
			tmpAnno[1] = getDescription();
		}
		return tmpAnno;
	}

	/**
	 * 返回该基因所对应的GOInfo信息，不包含Blast
	 * @return
	 */
	public GOInfoAbs getGOInfo() {
		if (goInfoAbs == null) {
			goInfoAbs = GOInfoAbs.createGOInfoAbs(ageneUniID.getGeneIDtype(), ageneUniID.getGenUniID(), ageneUniID.getTaxID());
		}
		return goInfoAbs;
	}
	/**
	 * 返回该CopedID所对应的Gene2GOInfo <br>
	 * GO_BP<br>
	 * GO_CC<br>
	 * GO_MF<br>
	 * GO_ALL<br>
	 * @param GOType
	 * @return
	 */
	public List<AGene2Go> getGene2GO(GOtype GOType) {
		return getGOInfo().getLsGene2Go(GOType);
	}
	
	/**
	 * blast多个物种 首先设定blast的物种 用方法： setBlastInfo(double evalue, int... StaxID)
	 * 获得经过blast的GoInfo
	 */
	public List<AGene2Go> getGene2GOBlast(GOtype GOType) {
		List<GOInfoAbs> lsGoInfo = new ArrayList<GOInfoAbs>();

		ArrayList<GeneID> lsBlastGeneIDs = getLsBlastGeneID();
		for (GeneID geneID : lsBlastGeneIDs) {
			lsGoInfo.add(geneID.getGOInfo());
		}
		lsGoInfo.add(getGOInfo());
		return GOInfoAbs.getLsGen2Go(lsGoInfo, GOType);
	}
	
	ArrayList<KGentry> lsKGentries = null;
	// ////////////////KEGG //////////////////////////////////////////////
	/**
	 * 获得该CopeID的List-KGentry,如果没有或为空，则返回null
	 * 
	 * @param blast
	 *            是否blast到相应物种查看
	 * @param StaxID
	 *            如果blast为true，那么设定StaxID
	 * @return 如果没有就返回一个空的list
	 */
	public ArrayList<KGentry> getKegEntity(boolean blast) {
		getKeggInfo();
		if (!blast) {
			return keggInfo.getLsKgGentries(null);
		} else {
			ArrayList<GeneID> lsGeneIDsBlast = getLsBlastGeneID();
			ArrayList<KeggInfo> lsKeggInfos = new ArrayList<KeggInfo>();
			for (GeneID copedID : lsGeneIDsBlast) {
				lsKeggInfos.add(copedID.getKeggInfo());
			}
			return keggInfo.getLsKgGentries(lsKeggInfos);
		}
	}
	/**
	 * 获得相关的Kegg信息
	 * @return
	 */
	public KeggInfo getKeggInfo() {
		if (keggInfo != null) {
			return keggInfo;
		}
		keggInfo = new KeggInfo(getIDtype(), ageneUniID.getGenUniID(), ageneUniID.getTaxID());
		return keggInfo;
	}
	
	/**
	 * blast多个物种 首先设定blast的物种 用方法： setBlastInfo(double evalue, int... StaxID)
	 * 获得经过blast的KegPath
	 * 没有就返回空的list
	 */
	@Override
	public ArrayList<KGpathway> getKegPath(boolean blast) {
		getKeggInfo();
		if (blast) {
			ArrayList<KeggInfo> lskeggInfo = new ArrayList<KeggInfo>();
			ArrayList<GeneID> lsBlastCopedIDs = getLsBlastGeneID();
			for (GeneID copedID : lsBlastCopedIDs) {
				lskeggInfo.add(copedID.getKeggInfo());
			}
			return keggInfo.getLsKegPath(lskeggInfo);
		} else {
			return keggInfo.getLsKegPath();
		}
	}
	// ///////////////// update method
	/**
	 * 记录可能用于升级数据库的ID 譬如获得一个ID与NCBI的别的ID有关联，就用别的ID来查找数据库，以便获得该accID所对应的genUniID
	 */
	ArrayList<String> lsRefAccID = new ArrayList<String>();

	/**
	 * 添加可能用于升级数据库的ID 
	 * 譬如获得一个ID与NCBI的别的ID有关联，就用别的ID来查找数据库，以便获得该accID所对应的genUniID
	 */
	@Override
	public void addUpdateRefAccID(String... refAccID) {
		for (String string : refAccID) {
			String tmpRefID = GeneID.removeDot(string);
			if (tmpRefID == null) {
				continue;
			}
			lsRefAccID.add(tmpRefID);
		}
	}
	/**
	 * 设置可能用于升级数据库的ID 
	 * 譬如获得一个ID与NCBI的别的ID有关联，就用别的ID来查找数据库，以便获得该accID所对应的genUniID
	 */
	@Override
	public void setUpdateRefAccID(String... refAccID) {
		lsRefAccID.clear();
		addUpdateRefAccID(refAccID);
	}
	/**
	 * 记录可能用于升级数据库的ID 譬如获得一个ID与NCBI的别的ID有关联，就用别的ID来查找数据库，以便获得该accID所对应的genUniID
	 */
	@Override
	public void setUpdateRefAccID(ArrayList<String> lsRefAccID) {
		this.lsRefAccID.clear();
		for (String string : lsRefAccID) {
			String tmpRefID = GeneID.removeDot(string);
			if (tmpRefID == null) {
				continue;
			}
			this.lsRefAccID.add(tmpRefID);
		}
	}

	/**
	 * 记录该ID的物种ID和数据库信息，用于修正以前的数据库
	 * 
	 * @param taxID
	 * @param DBInfo
	 * @param 是否用本DBInfo修正以前的DBInfo
	 * 不管是true还是false，geneinfo都会用其进行修正
	 */
	@Override
	public void setUpdateDBinfo(DBAccIDSource DBInfo, boolean overlapDBinfo) {
		if (DBInfo != null) {
			ageneUniID.setDataBaseInfo(DBInfo.toString());
		}
		this.overrideUpdateDBinfo = overlapDBinfo;
	}
	
	/**
	 * 记录该ID的物种ID和数据库信息，用于修正以前的数据库
	 * 
	 * @param taxID
	 * @param DBInfo
	 * @param 是否用本DBInfo修正以前的DBInfo
	 * 不管是true还是false，geneinfo都会用其进行修正
	 */
	public void setUpdateDBinfo(String DBInfo, boolean overlapDBinfo) {
		if (DBInfo != null && !DBInfo.equals("")) {
			ageneUniID.setDataBaseInfo(DBInfo);
		}
		this.overrideUpdateDBinfo = overlapDBinfo;
	}
	
	/**
	 * 输入已知的geneUniID和IDtype
	 * @param geneUniID
	 * @param idType
	 *            必须是CopedID.IDTYPE_GENEID等，必须输入
	 */
	@Override
	public void setUpdateGeneID(String geneUniID, int idType) {
		if (geneUniID != null && !geneUniID.trim().equals("")
				&& !geneUniID.trim().equals("0")) {
			AgeneUniID ageneUniID = AgeneUniID.creatAgeneUniID(idType);
			ageneUniID.setDataBaseInfo(this.ageneUniID.getDataBaseInfo());
			ageneUniID.setAccID(this.ageneUniID.getAccID());
			ageneUniID.setGenUniID(geneUniID);
			ageneUniID.setTaxID(this.getTaxID());
			this.ageneUniID = ageneUniID;
			this.isAccID = false;
		}
	}
	
	/** 设定该ID的accID */
	@Override
	public void setUpdateAccID(String accID) {
		ageneUniID.setAccID(GeneID.removeDot(accID));

	}
	/** 设定该ID的accID，不经过处理的ID */
	@Override
	public void setUpdateAccIDNoCoped(String accID) {
		ageneUniID.setAccID(accID);
	}

	/**
	 * 依次输入需要升级的GO信息，最后升级 这里只是先获取GO的信息，最后调用升级method的时候再升级
	 * 可以连续不断的添加
	 * @param GOID 必填
	 * @param GOdatabase 没有就设置为 null 
	 * @param GOevidence 没有就设置为 null 
	 * @param GORef 没有就设置为 null 
	 * @param gOQualifiy 没有就设置为 null 
	 */
	@Override
	public void addUpdateGO(String GOID, DBAccIDSource GOdatabase, String GOevidence,
			String GORef, String gOQualifiy) {
		goInfoAbs.addGOid(getTaxID(), GOID, GOdatabase, GOevidence, GORef, gOQualifiy);
	}

	/**
	 * 输入需要update的geneInfo，注意不需要设定geneUniID
	 * 但是需要设定
	 * @param geneInfo
	 */
	@Override
	public void setUpdateGeneInfo(AGeneInfo geneInfo) {
		this.geneInfo = geneInfo;
	}

	/**
	 * 如果没有QueryID, SubjectID, taxID中的任何一项，就不升级 如果evalue>50 或 evalue<0，就不升级
	 * 可以连续不断的添加
	 * @param blastInfo
	 */
	@Override
	public void addUpdateBlastInfo(BlastInfo blastInfo) {
		if (!ageneUniID.isValidGenUniID() || blastInfo.getSubTab() == GeneID.IDTYPE_ACCID) {
			return;
		}
		if (blastList == null) {
			blastList = new BlastList(getAgeneUniID().getGenUniID(), getTaxID());
		}
		blastList.addBlastInfo(blastInfo);
	}
	
	/**
	 * 如果新的ID不加入UniID，那么就写入指定的文件中 文件需要最开始用set指定
	 * 只要有一个错误就会返回
	 * @param updateUniID
	 */
	@Override
	public boolean update(boolean updateUniID) {
		setUpdateGenUniID();
		if (!updateUniID && getIDtype() == GeneID.IDTYPE_ACCID) {
			return false;
		}
		if (!ageneUniID.isValidGenUniID()) {
			logger.error("geneID为0，请check: " + ageneUniID.getAccID());
			return false;
		}

		if(!updateGeneID(updateUniID)) {
			return false;
		}
		if(!updateGeneInfo()) {
			return false;
		}
		if (!updateGene2Go()) {
			return false;
		}
		if (!updateBlastInfo()) {
			return false;
		}
		return true;
	}

	/** 升级GO数据库 */
	private boolean updateGene2Go() {
		try {
			goInfoAbs.update();
		} catch (Exception e) {
			return false;
		}
		return true;
	}

	/**
	 * 根据输入的geneUniID--中的geneID，升级AccID和DBinfo
	 * 升级geneID数据库，并且将geneUniID按照数据库进行重置 <b>只升级第一个获得的geneID</b>
	 * 如果accID没有，则不升级
	 * @param 如果在数据库中没有找到对应的ID
	 *            ，是否将ID导入UniID库
	 *            true,导入uniID库，并且重置idtype
	 * @throws EOFException
	 */
	private boolean updateGeneID(boolean updateUniID) {
		if (!ageneUniID.isValidGenUniID() && ageneUniID.getAccID() == null) {
			return false;
		}
		
		if (ageneUniID.getDataBaseInfo() == null || ageneUniID.getDataBaseInfo().getDbName().equals("")) {
			logger.error("升级geneID时没有设置该gene的数据库来源，自动设置为NCBIID");
			ageneUniID.setDataBaseInfo(DBAccIDSource.NCBI.toString());
		}
		// 只升级第一个获得的geneID
		if (getIDtype() != GeneID.IDTYPE_ACCID) {
			ageneUniID.update(overrideUpdateDBinfo);
		} else if (updateUniID) {
			AgeneUniID uniProtID =  AgeneUniID.creatAgeneUniID(GeneID.IDTYPE_UNIID);
			uniProtID.setAccID(ageneUniID.getAccID());
			uniProtID.setDataBaseInfo(ageneUniID.getDataBaseInfo());
			uniProtID.setGenUniID(ageneUniID.getGenUniID());
			uniProtID.setTaxID(ageneUniID.getTaxID());
			uniProtID.update(overrideUpdateDBinfo);
			//TODO 防止下一个导入的时候出错
//			try { hread.sleep(10); } catch (InterruptedException e) { }
		} else {
			return false;
		}
		return true;
	}
	/**
	 * 根据geneID和idType升级相关的geneInfo
	 * 注意，geneInfo只能是单个，不能是合并过的geneInfo
	 * 如果没有genUniID，或者没有搜索到对应的genID，则返回false；
	 * 如果没有geneInfo信息，则认为不需要升级，返回true
	 */
	private boolean updateGeneInfo() {
		if (!ageneUniID.isValidGenUniID()) {
			return false;
		}
		if (geneInfo == null) {
			return true;
		}
		geneInfo.setTaxID(getTaxID());
		if (getIDtype() == GeneID.IDTYPE_UNIID) {
			servUniGeneInfo.updateUniGenInfo(ageneUniID.getGenUniID(), getTaxID(), geneInfo);
		} else if (getIDtype() == GeneID.IDTYPE_GENEID) {
			servGeneInfo.updateGenInfo(ageneUniID.getGenUniID(), getTaxID(), geneInfo);
		} else {
			return false;
		}
		updateGeneInfoSymbolAndSynonyms(getIDtype(), geneInfo);
		geneInfo = null;
		return true;
	}
	
	private void updateGeneInfoSymbolAndSynonyms(int idType, AGeneInfo geneInfoUpdate) {
		AgeneUniID ageneUniID = null;
		String sep = SepSign.SEP_ID;
		if (geneInfoUpdate.getSep() != null && !geneInfoUpdate.getSep().equals("")) {
			sep = geneInfoUpdate.getSep();
		}
		if (geneInfoUpdate.getSymb() != null) {
			String[] ssymb = geneInfoUpdate.getSymb().split(sep);
			for (String string : ssymb) {
				ageneUniID = AgeneUniID.creatAgeneUniID(idType);
				ageneUniID.setAccID(string.trim());
				ageneUniID.setDataBaseInfo(DBAccIDSource.Symbol.toString());
				ageneUniID.setGenUniID(this.ageneUniID.getGenUniID());
				ageneUniID.setTaxID(getTaxID());
				ageneUniID.update(true);
			}
		}
		if (geneInfoUpdate.getSynonym() != null) {
			String[] ssynonym = geneInfoUpdate.getSynonym().split(sep);
			for (String string : ssynonym) {
				ageneUniID = AgeneUniID.creatAgeneUniID(idType);
				ageneUniID.setAccID(string.trim());
				ageneUniID.setDataBaseInfo(DBAccIDSource.Synonyms.toString());
				ageneUniID.setGenUniID(this.ageneUniID.getGenUniID());
				ageneUniID.setTaxID(getTaxID());
				ageneUniID.update(true);
			}
		}
	}
	
	private boolean updateBlastInfo() {
		if (blastList != null) {
			try {
				blastList.update();
				return true;
			} catch (Exception e) {
				return false;
			}
		}
		return true;
	}

	// /////////////////////// 升级 uniGene 的信息
	/**
	 * 根据lsRefAccID的信息设定geneUniID和IDtype 获得所对应的geneUniID<br>
	 * 如果没搜到则不动<br>
	 * 内部已经将genUniID和IDType和TaxID都改过来了
	 */
	private void setUpdateGenUniID() {
		if (getIDtype() != GeneID.IDTYPE_ACCID) {
			return;
		}
		
		// 保存所有refID--也就是用于查找数据库的refxDB的信息ID，他们所对应的geneUniID
		ArrayList<ArrayList<AgeneUniID>> lsgeneID = new ArrayList<ArrayList<AgeneUniID>>();
		ArrayList<ArrayList<AgeneUniID>> lsgeneIDUniProt = new ArrayList<ArrayList<AgeneUniID>>();
		for (String refAccID : lsRefAccID) {
			ArrayList<AgeneUniID> lsTmpGenUniID = getNCBIUniTax(refAccID, this.ageneUniID.getTaxID());
			if (lsTmpGenUniID.size() == 0) {
				continue;
			} else if (lsTmpGenUniID.size() == 1 && lsTmpGenUniID.get(0).getGeneIDtype().equals(GeneID.IDTYPE_GENEID)) {
				AgeneUniID ageneUniID = lsTmpGenUniID.get(0);
				ageneUniID.setAccID(this.ageneUniID.getAccID());
				ageneUniID.setDataBaseInfo(this.ageneUniID.getDataBaseInfo());
				this.ageneUniID = ageneUniID;
				this.isAccID = false;
				return;
			} else if (lsTmpGenUniID.get(0).getDataBaseInfo().getDbOrg().equals("UniProt")) {
				lsgeneIDUniProt.add(lsTmpGenUniID);
			} else {
				lsgeneID.add(lsTmpGenUniID);
			}
		}
		
		//如果ref所对应的NCBI的geneID超过两个，就需要check了
		if (lsgeneID.size() == 0 && lsgeneIDUniProt.size() > 0) {
			logger.error("出现奇怪的ID，请check：" + getAccID());
			lsgeneID.addAll(lsgeneIDUniProt);
		}
		
		// 挑选出含有geneUniID的geneID
		Collections.sort(lsgeneID, new Comparator<ArrayList<AgeneUniID>>() {
			public int compare(ArrayList<AgeneUniID> o1, ArrayList<AgeneUniID> o2) {
				Integer o1Info = o1.get(0).getGeneIDtype();
				Integer o2Info = o2.get(0).getGeneIDtype();
				int flag = o1Info.compareTo(o2Info);
				if (flag != 0) {
					return flag;
				} else {
					Integer o1Len = o1.size();
					Integer o2Len = o2.size();
					return o1Len.compareTo(o2Len);
				}
			}
		});
		if (lsgeneID.size() == 0) {
			if (this.ageneUniID.getAccID() != null && !this.ageneUniID.getAccID().equals("")) {
				if (!this.ageneUniID.isValidGenUniID()) {
					this.ageneUniID.setGenUniID(this.ageneUniID.getAccID());
				}
				this.isAccID = true;
				return;
			}
		}
		AgeneUniID ageneUniID = lsgeneID.get(0).get(0);
		ageneUniID.setAccID(this.ageneUniID.getAccID());
		ageneUniID.setDataBaseInfo(this.ageneUniID.getDataBaseInfo());
		this.ageneUniID = ageneUniID;
		this.isAccID = false;
	}

	// ///////////////// static method
	/**
	 * 给定一个accessID，搜索数据库
	 * 返回list-AgeneUniID
	 * 如果同一个物种得到了两个以上的accID，那么跳过数据库为DBINFO_SYNONYMS的项目
	 * 如果没搜到，则返回空的list
	 * @param accID  输入的accID,没有内置去空格去点
	 * @param taxID 物种ID，如果不知道就设置为0，只要不是symbol都可以为0
	 * @return list-string[] 0: IDtype 1: geneUniID 2: taxID
	 */
	protected static List<AgeneUniID> getNCBIUniTax(String accID, int taxID) {
		ArrayList<AgeneUniID> lsResult = new ArrayList<AgeneUniID>();
		if (accID == null || accID.equals("")) {
			return lsResult;
		}
		
		ManageNCBIUniID servGeneAnno = new ManageNCBIUniID();
		AgeneUniID ncbiid = AgeneUniID.creatAgeneUniID(GeneID.IDTYPE_GENEID);
		ncbiid.setAccID(accID);
		ncbiid.setTaxID(taxID);
		List<? extends AgeneUniID> lsNcbiids = null;
		// 先查ncbiid
		try {
			lsNcbiids = servGeneAnno.queryLsAgeneUniID(ncbiid);
		} catch (Exception e) {
			return null;
		}
		if (lsNcbiids != null && lsNcbiids.size() > 0) {
			return getLsGeneIDinfo(lsNcbiids);
		}
		// 查不到查uniprotID
		else {
			AgeneUniID uniProtID = AgeneUniID.creatAgeneUniID(GeneID.IDTYPE_UNIID);
			uniProtID.setAccID(accID);
			uniProtID.setTaxID(taxID);
			List<? extends AgeneUniID> lsUniProtIDs = servGeneAnno.queryLsAgeneUniID(uniProtID);
			return getLsGeneIDinfo(lsUniProtIDs);
		}
	}
	
	/** 指定一系列的NCBIID或者UniID，进行过滤，
	 * 主要是过滤
	 * 如果同一个物种得到了两个以上的accID，那么跳过数据库为DBINFO_SYNONYMS的项目 */
	private static List<AgeneUniID> getLsGeneIDinfo(List<? extends AgeneUniID> lsNcbiids) {
		ArrayList<AgeneUniID> lsGeneIDinfo = new ArrayList<AgeneUniID>();
		for (AgeneUniID geneUniID : lsNcbiids) {
			if (geneUniID.getDataBaseInfo().getDbName().equals(DBAccIDSource.Synonyms.toString())) {
				continue;
			}
			lsGeneIDinfo.add(geneUniID);
		}
		if (lsGeneIDinfo.size() == 0 && lsNcbiids.size() > 0) {
			lsGeneIDinfo.addAll(lsNcbiids);
		}
		return lsGeneIDinfo;
	}
	// /////////////////////////// 重写equals等
	/**
	 * 只要两个ncbiid的geneID相同，就认为这两个NCBIID相同
	 * 但是如果geneID为0，也就是NCBIID根本没有初始化，那么直接返回false
	 * 
	 * @Override
	 */
	public boolean equals(Object obj) {
		if (this == obj)
			return true;

		if (obj == null)
			return false;

		if (getClass() != obj.getClass())
			return false;
		GeneID otherObj = (GeneID) obj;
		
		return ageneUniID.equals(otherObj.getAgeneUniID());
	}

	/**
	 * 重写hashcode
	 */
	public int hashCode() {
		String hash = "";
		if (ageneUniID.isValidGenUniID()) {
			hash = ageneUniID.getGenUniID().trim() + "sep_@@_genUni_" + getIDtype() + "@@" + getTaxID();
		} else if (!ageneUniID.isValidGenUniID() && ageneUniID.getAccID() != null && !ageneUniID.getAccID().equals("")) {
			hash = ageneUniID.getAccID().trim() + "@@accID" + getIDtype() + "@@" + getTaxID();
		} else if (!ageneUniID.isValidGenUniID() && (ageneUniID.getAccID() == null || ageneUniID.getAccID().equals(""))) {
			hash = "";
		}
		return hash.hashCode();
	}

}
>>>>>>> 0b5bc957
<|MERGE_RESOLUTION|>--- conflicted
+++ resolved
@@ -1,4 +1,3 @@
-<<<<<<< HEAD
 package com.novelbio.database.model.modgeneid;
 
 import java.io.EOFException;
@@ -154,7 +153,6 @@
 	}
 	
 	/**
-	 * 
 	 * 有geneUniID就用geneUniID去query
 	 * 否则就用accID去query
 	 * @param evalue 小于0就走默认 为1e-10
@@ -410,7 +408,6 @@
 	public List<AGene2Go> getGene2GO(GOtype GOType) {
 		return getGOInfo().getLsGene2Go(GOType);
 	}
-	
 	/**
 	 * blast多个物种 首先设定blast的物种 用方法： setBlastInfo(double evalue, int... StaxID)
 	 * 获得经过blast的GoInfo
@@ -612,6 +609,9 @@
 	public void setUpdateGeneInfo(AGeneInfo geneInfo) {
 		this.geneInfo = geneInfo;
 	}
+
+	// 专门用于升级
+	ArrayList<BlastInfo> lsBlastInfosUpdate = null;
 
 	/**
 	 * 如果没有QueryID, SubjectID, taxID中的任何一项，就不升级 如果evalue>50 或 evalue<0，就不升级
@@ -924,942 +924,4 @@
 		return hash.hashCode();
 	}
 
-}
-=======
-package com.novelbio.database.model.modgeneid;
-
-import java.io.EOFException;
-import java.util.ArrayList;
-import java.util.Collections;
-import java.util.Comparator;
-import java.util.HashMap;
-import java.util.List;
-
-import org.apache.log4j.Logger;
-
-import com.novelbio.base.SepSign;
-import com.novelbio.database.DBAccIDSource;
-import com.novelbio.database.domain.geneanno.AGene2Go;
-import com.novelbio.database.domain.geneanno.AGeneInfo;
-import com.novelbio.database.domain.geneanno.AgeneUniID;
-import com.novelbio.database.domain.geneanno.BlastInfo;
-import com.novelbio.database.domain.geneanno.DBInfo;
-import com.novelbio.database.domain.geneanno.GOtype;
-import com.novelbio.database.domain.geneanno.Gene2Go;
-import com.novelbio.database.domain.geneanno.GeneInfo;
-import com.novelbio.database.domain.geneanno.UniGeneInfo;
-import com.novelbio.database.domain.kegg.KGentry;
-import com.novelbio.database.domain.kegg.KGpathway;
-import com.novelbio.database.model.modgo.GOInfoAbs;
-import com.novelbio.database.model.modgo.GOInfoGenID;
-import com.novelbio.database.model.modgo.GOInfoUniID;
-import com.novelbio.database.model.modkegg.KeggInfo;
-import com.novelbio.database.model.species.Species;
-import com.novelbio.database.service.servgeneanno.ManageBlastInfo;
-import com.novelbio.database.service.servgeneanno.ManageGeneInfo;
-import com.novelbio.database.service.servgeneanno.ManageNCBIUniID;
-import com.novelbio.database.service.servgeneanno.ManageUniGene2Go;
-import com.novelbio.database.service.servgeneanno.ManageUniGeneInfo;
-
-public class GeneIDabs implements GeneIDInt {
-	private static Logger logger = Logger.getLogger(GeneIDabs.class);
-	static HashMap<Integer, String> hashDBtype = new HashMap<Integer, String>();
-	
-	AgeneUniID ageneUniID;
-	/** 是否没有在数据库中查询到 */
-	boolean isAccID = false;
-	
-	/** 譬方和多个物种进行blast，然后结合这些物种的信息，取并集 */
-	BlastList blastList;
-	AGeneInfo geneInfo = null;
-	KeggInfo keggInfo;
-	GOInfoAbs goInfoAbs = null;
-	
-	ArrayList<GeneID> lsBlastGeneID = null;
-	
-	boolean overrideUpdateDBinfo = false;
-	// //////////////////// service 层
-	ManageNCBIUniID servNCBIUniID = new ManageNCBIUniID();
-	ManageGeneInfo servGeneInfo = new ManageGeneInfo();
-	ManageUniGeneInfo servUniGeneInfo = new ManageUniGeneInfo();
-	
-	/**
-	 * 输入已经查询好的ageneUniID
-	 * @param ageneUniID
-	 */
-	protected GeneIDabs(AgeneUniID ageneUniID) {
-		this.ageneUniID = ageneUniID;
-	}
-	
-	protected GeneIDabs(int idType, String genUniID, int taxID) {
-		AgeneUniID ageneUniID = AgeneUniID.creatAgeneUniID(idType);
-		ageneUniID.setGenUniID(genUniID);
-		ageneUniID.setTaxID(taxID);
-		List<? extends AgeneUniID> lsTmp = servNCBIUniID.queryLsAgeneUniID(ageneUniID);
-		if (lsTmp.size() == 0) {
-			this.ageneUniID = ageneUniID;
-			return;
-		}
-		String DBsource = getDatabaseType(lsTmp.get(0).getTaxID());
-		this.ageneUniID = getGeneUniIDwithDB(lsTmp, DBsource);
-	}
-	
-	/**
-	 * 如果没搜到，就把geneUniID设定为accID
-	 * @param accID
-	 * @param taxID
-	 */
-	protected GeneIDabs(String accID, int taxID) {
-		List<AgeneUniID> lsAgeneUniID = getNCBIUniTax(accID, taxID);
-		if (lsAgeneUniID.size() > 0) {
-			ageneUniID = lsAgeneUniID.get(0);
-			isAccID = false;
-		} else {
-			ageneUniID = AgeneUniID.creatAgeneUniID(GeneID.IDTYPE_UNIID);
-			ageneUniID.setAccID(accID);
-			ageneUniID.setTaxID(taxID);
-			isAccID = true;
-		}
-	}
-	
-	/**
-	 * 根据输入的物种，返回该物种特定的那个ID，譬如水稻就返回LOCID
-	 * 如果没有，则再搜索RefSeqRNA
-	 * 如果再没有，则随便返回一个ID
-	 * @return
-	 */
-	private AgeneUniID getGeneUniIDwithDB(List<? extends AgeneUniID> lsAgenUniID, String dbSource) {
-		AgeneUniID ageneUniID = null;
-		if (lsAgenUniID.size() > 0) {
-			for (AgeneUniID ageneUniIDSub : lsAgenUniID) {
-				if (ageneUniIDSub.getDataBaseInfo().getDbName().equals(dbSource)) {
-					ageneUniID = ageneUniIDSub;
-					break;
-				} else if (ageneUniIDSub.getDataBaseInfo().getDbName().equals(DBAccIDSource.RefSeqRNA.toString())) {
-					ageneUniID = ageneUniIDSub;
-				}
-			}
-			isAccID = false;
-			if (ageneUniID != null) {
-				return ageneUniID;
-			} else {
-				return lsAgenUniID.get(0);
-			}
-		} else {
-			isAccID = true;
-			return ageneUniID;
-		}
-	}
-	
-	/**
-	 * 某个物种的ID有其最特异的数据库来源
-	 * @return
-	 */
-	private String getDatabaseType(int taxID) {
-		if (hashDBtype.size() == 0) {
-			hashDBtype.put(39947, DBAccIDSource.TIGR_rice.toString());
-			hashDBtype.put(10090, DBAccIDSource.RefSeqRNA.toString());
-			hashDBtype.put(3702, DBAccIDSource.TAIR_ATH.toString());
-			hashDBtype.put(3847, DBAccIDSource.SOYBASE.toString());
-			hashDBtype.put(4102, DBAccIDSource.PlantGDB.toString());
-		}
-		String result = hashDBtype.get(taxID);
-		if (result == null) {
-			return DBAccIDSource.RefSeqRNA.toString();
-		}
-		return result;
-	}
-	
-	@Override
-	public AgeneUniID getAgeneUniID() {
-		return ageneUniID;
-	}
-	
-	@Override
-	public DBInfo getDBinfo() {
-		return ageneUniID.getDataBaseInfo();
-	}
-	
-	/**
-	 * 
-	 * 有geneUniID就用geneUniID去query
-	 * 否则就用accID去query
-	 * @param evalue 小于0就走默认 为1e-10
-	 */
-	@Override
-	public void setBlastInfo(double evalue, int... StaxID) {
-		String geneUniID = ageneUniID.getGenUniID();
-		if (!ageneUniID.isValidGenUniID()) {
-			geneUniID = ageneUniID.getAccID();
-		}
-		blastList = new BlastList(geneUniID, getTaxID());
-		blastList.setTaxID(StaxID);
-		blastList.setEvalue(evalue);
-		// 重置blastGeneID的内容
-		lsBlastGeneID = null;
-	}
-	
-	/**
-	 * 单个物种的blast 获得本copedID blast到对应物种的第一个copedID，没有就返回null
-	 * @param StaxID
-	 * @param evalue
-	 * @return
-	 */
-	@Override
-	public GeneID getGeneIDBlast() {
-		ArrayList<GeneID> lsGeneIDs = getLsBlastGeneID();
-		if (lsGeneIDs.size() != 0) {
-			return lsGeneIDs.get(0);
-		}
-		return null;
-	}
-
-	/**
-	 * blast多个物种 首先要设定blast的目标 用方法： setBlastInfo(double evalue, int... StaxID)
-	 * 给定一系列的目标物种的taxID，获得CopedIDlist 如果没有结果，返回一个空的lsResult
-	 * @param evalue
-	 * @param StaxID
-	 * @return
-	 */
-	@Override
-	public ArrayList<GeneID> getLsBlastGeneID() {
-		if (lsBlastGeneID != null) {
-			return lsBlastGeneID;
-		}
-		lsBlastGeneID = new ArrayList<GeneID>();
-		if (blastList == null) {
-			return lsBlastGeneID;
-		}
-		for (BlastInfo blastInfo : blastList.getBlastInfo()) {
-			GeneID geneID = getBlastGeneID(blastInfo);
-			if (geneID != null) {
-				lsBlastGeneID.add(geneID);
-			}
-		}
-		return lsBlastGeneID;
-	}
-
-	/**
-	 * 获得设定的第一个blast的对象，首先要设定blast的目标
-	 * @param blastInfo
-	 * @return
-	 */
-	private GeneID getBlastGeneID(BlastInfo blastInfo) {
-		if (blastInfo == null) return null;
-		
-		int idType = blastInfo.getSubTab();
-		GeneID geneID = new GeneID(idType, blastInfo.getSubjectID(), blastInfo.getSubjectTax());
-		return geneID;
-	}
-	/**
-	 * blast多个物种 首先要设定blast的目标 用方法： setBlastInfo(double evalue, int... StaxID)
-	 * @return 返回blast的信息，包括evalue等，该list和{@link #getLsBlastGeneID()}得到的list是一一对应的
-	 */
-	public List<BlastInfo> getLsBlastInfos() {
-		return blastList.getBlastInfo();
-	}
-	
-	/**
-	 * idType，必须是IDTYPE中的一种
-	 * 不过在设定了lsRefAccID后，可以根据具体的lsRefAccID去查找数据库并确定idtype
-	 */
-	public int getIDtype() {
-		//TODO
-		if (isAccID && lsRefAccID != null && lsRefAccID.size() > 0) {
-			setUpdateGenUniID();
-		}
-		if (isAccID || ageneUniID == null) {
-			return GeneID.IDTYPE_ACCID;
-		}
-		return ageneUniID.getGeneIDtype();
-	}
-	
-	/**
-	 * 具体的accID，如果没有则根据物种随机抓一个出来
-	 */
-	public String getAccID() {
-		return ageneUniID.getAccID();
-	}
-	
-	/**
-	 * 具体的accID，根据其默认数据库情况抓一个出来
-	 * 如果没有该数据库，则随便返回一个<br>
-	 * 如果没有导入数据库，则返回自身
-	 */
-	public AgeneUniID getAccID_With_DefaultDB() {
-		return getGenUniID(ageneUniID, getDatabaseType(ageneUniID.getTaxID()));
-	}
-	
-	/**
-	 * * 指定一个dbInfo，返回该dbInfo所对应的accID，没有则返回null
-	 * @param dbInfo 为null表示不指定dbinfo
-	 * @return
-	 */
-	public AgeneUniID getAccIDDBinfo(String dbInfo) {
-		return getGenUniID(ageneUniID, dbInfo);
-	}
-	
-	/**
-	 * 指定一个dbInfo，返回该dbInfo所对应的AgeneUniID，并且该AgeneUniID也仅对应一个geneUniID。
-	 * 如果该dbinfo没有，则随便返回一个。
-	 * @param dbInfo
-	 * @return
-	 */
-	protected AgeneUniID getGenUniID(AgeneUniID genUniID, String dbInfo) {
-		if (getIDtype() == GeneID.IDTYPE_ACCID || genUniID.getDataBaseInfo().getDbName().equals(dbInfo)) {
-			return genUniID;
-		}
-		genUniID.setDataBaseInfo("");
-		ArrayList<? extends AgeneUniID> lsSubject = servNCBIUniID.queryLsAgeneUniID(genUniID);
-		return getGeneUniIDwithDB(lsSubject, dbInfo);
-	}
-	
-	public int getTaxID() {
-		return ageneUniID.getTaxID();
-	}
-	/**
-	 * 返回geneinfo信息
-	 * @return
-	 */
-	public AGeneInfo getGeneInfo() {
-		setGenInfo();
-		return geneInfo;
-	}
-	
-	/**
-	 * 获得该基因的description
-	 * @return
-	 */
-	public String getDescription() {
-		getGeneInfo();
-		if (geneInfo == null) {
-			return "";
-		}
-		return geneInfo.getDescrp();
-	}
-	
-	/**
-	 * 获得该基因的symbol
-	 * @return
-	 */
-	public String getSymbol() {
-		String symbol = "";
-		setGenInfo();
-		if (geneInfo != null) {
-			symbol = geneInfo.getSymb();
-		}
-		
-		if (symbol == null || symbol.equals("")) {
-			symbol = getGenUniID(ageneUniID, getDatabaseType(ageneUniID.getTaxID())).getAccID();
-		}
-		//TODO
-//		symbol = symbol.replace("@", "");
-		return symbol;
-	}
-
-	/** 设定geneInfo信息 */
-	protected void setGenInfo() {
-		if (getIDtype() == GeneID.IDTYPE_GENEID) {
-			GeneInfo geneInfoq = new GeneInfo();
-			long geneID = Long.parseLong(ageneUniID.getGenUniID());
-			geneInfoq.setGeneID(geneID);
-			geneInfoq.setTaxID(getTaxID());
-			geneInfo = servGeneInfo.queryGeneInfo(geneInfoq);
-		}
-		else if (getIDtype() == GeneID.IDTYPE_UNIID) {
-			UniGeneInfo uniGeneInfo = new UniGeneInfo();
-			uniGeneInfo.setUniProtID(ageneUniID.getGenUniID());
-			uniGeneInfo.setTaxID(getTaxID());
-			geneInfo = servUniGeneInfo.queryUniGeneInfo(uniGeneInfo);
-		}
-	}
-	
-	/**
-	 * 先设定blast的情况 如果blast * 0:symbol 1:description  2:subjectSpecies 3:evalue
-	 * 4:symbol 5:description 如果不blast 0:symbol 1:description
-	 * @return
-	 */
-	public String[] getAnno(boolean blast) {
-		String[] tmpAnno = null;
-		if (blast) {
-			tmpAnno = new String[6];
-			for (int i = 0; i < tmpAnno.length; i++) {
-				tmpAnno[i] = "";
-			}
-			tmpAnno[0] = getSymbol();
-			tmpAnno[1] = getDescription();
-			if (getLsBlastGeneID() != null && getLsBlastInfos() != null
-					&& getLsBlastInfos().size() > 0) {
-				for (int i = 0; i < getLsBlastInfos().size(); i++) {
-					if (tmpAnno[2] == null || tmpAnno[2].trim().equals("")) {
-						tmpAnno[2] = Species.getSpeciesTaxIDName().get(getLsBlastInfos().get(i).getSubjectTax());
-						tmpAnno[3] = getLsBlastInfos().get(i).getEvalue() + "";
-						tmpAnno[4] = getLsBlastGeneID().get(i).getSymbol();
-						tmpAnno[5] = getLsBlastGeneID().get(i).getDescription();
-					} else {
-						tmpAnno[2] = tmpAnno[2] + "//" + Species.getSpeciesTaxIDName().get(getLsBlastInfos().get(i).getSubjectTax());
-						tmpAnno[3] = tmpAnno[3] + "//" + getLsBlastInfos().get(i).getEvalue();
-						tmpAnno[4] = tmpAnno[4] + "//" + getLsBlastGeneID().get(i).getSymbol();
-						tmpAnno[5] = tmpAnno[5] + "//" + getLsBlastGeneID().get(i).getDescription();
-					}
-				}
-			}
-		} else {
-			tmpAnno = new String[2];
-			for (int i = 0; i < tmpAnno.length; i++) {
-				tmpAnno[i] = "";
-			}
-			tmpAnno[0] = getSymbol();
-			tmpAnno[1] = getDescription();
-		}
-		return tmpAnno;
-	}
-
-	/**
-	 * 返回该基因所对应的GOInfo信息，不包含Blast
-	 * @return
-	 */
-	public GOInfoAbs getGOInfo() {
-		if (goInfoAbs == null) {
-			goInfoAbs = GOInfoAbs.createGOInfoAbs(ageneUniID.getGeneIDtype(), ageneUniID.getGenUniID(), ageneUniID.getTaxID());
-		}
-		return goInfoAbs;
-	}
-	/**
-	 * 返回该CopedID所对应的Gene2GOInfo <br>
-	 * GO_BP<br>
-	 * GO_CC<br>
-	 * GO_MF<br>
-	 * GO_ALL<br>
-	 * @param GOType
-	 * @return
-	 */
-	public List<AGene2Go> getGene2GO(GOtype GOType) {
-		return getGOInfo().getLsGene2Go(GOType);
-	}
-	
-	/**
-	 * blast多个物种 首先设定blast的物种 用方法： setBlastInfo(double evalue, int... StaxID)
-	 * 获得经过blast的GoInfo
-	 */
-	public List<AGene2Go> getGene2GOBlast(GOtype GOType) {
-		List<GOInfoAbs> lsGoInfo = new ArrayList<GOInfoAbs>();
-
-		ArrayList<GeneID> lsBlastGeneIDs = getLsBlastGeneID();
-		for (GeneID geneID : lsBlastGeneIDs) {
-			lsGoInfo.add(geneID.getGOInfo());
-		}
-		lsGoInfo.add(getGOInfo());
-		return GOInfoAbs.getLsGen2Go(lsGoInfo, GOType);
-	}
-	
-	ArrayList<KGentry> lsKGentries = null;
-	// ////////////////KEGG //////////////////////////////////////////////
-	/**
-	 * 获得该CopeID的List-KGentry,如果没有或为空，则返回null
-	 * 
-	 * @param blast
-	 *            是否blast到相应物种查看
-	 * @param StaxID
-	 *            如果blast为true，那么设定StaxID
-	 * @return 如果没有就返回一个空的list
-	 */
-	public ArrayList<KGentry> getKegEntity(boolean blast) {
-		getKeggInfo();
-		if (!blast) {
-			return keggInfo.getLsKgGentries(null);
-		} else {
-			ArrayList<GeneID> lsGeneIDsBlast = getLsBlastGeneID();
-			ArrayList<KeggInfo> lsKeggInfos = new ArrayList<KeggInfo>();
-			for (GeneID copedID : lsGeneIDsBlast) {
-				lsKeggInfos.add(copedID.getKeggInfo());
-			}
-			return keggInfo.getLsKgGentries(lsKeggInfos);
-		}
-	}
-	/**
-	 * 获得相关的Kegg信息
-	 * @return
-	 */
-	public KeggInfo getKeggInfo() {
-		if (keggInfo != null) {
-			return keggInfo;
-		}
-		keggInfo = new KeggInfo(getIDtype(), ageneUniID.getGenUniID(), ageneUniID.getTaxID());
-		return keggInfo;
-	}
-	
-	/**
-	 * blast多个物种 首先设定blast的物种 用方法： setBlastInfo(double evalue, int... StaxID)
-	 * 获得经过blast的KegPath
-	 * 没有就返回空的list
-	 */
-	@Override
-	public ArrayList<KGpathway> getKegPath(boolean blast) {
-		getKeggInfo();
-		if (blast) {
-			ArrayList<KeggInfo> lskeggInfo = new ArrayList<KeggInfo>();
-			ArrayList<GeneID> lsBlastCopedIDs = getLsBlastGeneID();
-			for (GeneID copedID : lsBlastCopedIDs) {
-				lskeggInfo.add(copedID.getKeggInfo());
-			}
-			return keggInfo.getLsKegPath(lskeggInfo);
-		} else {
-			return keggInfo.getLsKegPath();
-		}
-	}
-	// ///////////////// update method
-	/**
-	 * 记录可能用于升级数据库的ID 譬如获得一个ID与NCBI的别的ID有关联，就用别的ID来查找数据库，以便获得该accID所对应的genUniID
-	 */
-	ArrayList<String> lsRefAccID = new ArrayList<String>();
-
-	/**
-	 * 添加可能用于升级数据库的ID 
-	 * 譬如获得一个ID与NCBI的别的ID有关联，就用别的ID来查找数据库，以便获得该accID所对应的genUniID
-	 */
-	@Override
-	public void addUpdateRefAccID(String... refAccID) {
-		for (String string : refAccID) {
-			String tmpRefID = GeneID.removeDot(string);
-			if (tmpRefID == null) {
-				continue;
-			}
-			lsRefAccID.add(tmpRefID);
-		}
-	}
-	/**
-	 * 设置可能用于升级数据库的ID 
-	 * 譬如获得一个ID与NCBI的别的ID有关联，就用别的ID来查找数据库，以便获得该accID所对应的genUniID
-	 */
-	@Override
-	public void setUpdateRefAccID(String... refAccID) {
-		lsRefAccID.clear();
-		addUpdateRefAccID(refAccID);
-	}
-	/**
-	 * 记录可能用于升级数据库的ID 譬如获得一个ID与NCBI的别的ID有关联，就用别的ID来查找数据库，以便获得该accID所对应的genUniID
-	 */
-	@Override
-	public void setUpdateRefAccID(ArrayList<String> lsRefAccID) {
-		this.lsRefAccID.clear();
-		for (String string : lsRefAccID) {
-			String tmpRefID = GeneID.removeDot(string);
-			if (tmpRefID == null) {
-				continue;
-			}
-			this.lsRefAccID.add(tmpRefID);
-		}
-	}
-
-	/**
-	 * 记录该ID的物种ID和数据库信息，用于修正以前的数据库
-	 * 
-	 * @param taxID
-	 * @param DBInfo
-	 * @param 是否用本DBInfo修正以前的DBInfo
-	 * 不管是true还是false，geneinfo都会用其进行修正
-	 */
-	@Override
-	public void setUpdateDBinfo(DBAccIDSource DBInfo, boolean overlapDBinfo) {
-		if (DBInfo != null) {
-			ageneUniID.setDataBaseInfo(DBInfo.toString());
-		}
-		this.overrideUpdateDBinfo = overlapDBinfo;
-	}
-	
-	/**
-	 * 记录该ID的物种ID和数据库信息，用于修正以前的数据库
-	 * 
-	 * @param taxID
-	 * @param DBInfo
-	 * @param 是否用本DBInfo修正以前的DBInfo
-	 * 不管是true还是false，geneinfo都会用其进行修正
-	 */
-	public void setUpdateDBinfo(String DBInfo, boolean overlapDBinfo) {
-		if (DBInfo != null && !DBInfo.equals("")) {
-			ageneUniID.setDataBaseInfo(DBInfo);
-		}
-		this.overrideUpdateDBinfo = overlapDBinfo;
-	}
-	
-	/**
-	 * 输入已知的geneUniID和IDtype
-	 * @param geneUniID
-	 * @param idType
-	 *            必须是CopedID.IDTYPE_GENEID等，必须输入
-	 */
-	@Override
-	public void setUpdateGeneID(String geneUniID, int idType) {
-		if (geneUniID != null && !geneUniID.trim().equals("")
-				&& !geneUniID.trim().equals("0")) {
-			AgeneUniID ageneUniID = AgeneUniID.creatAgeneUniID(idType);
-			ageneUniID.setDataBaseInfo(this.ageneUniID.getDataBaseInfo());
-			ageneUniID.setAccID(this.ageneUniID.getAccID());
-			ageneUniID.setGenUniID(geneUniID);
-			ageneUniID.setTaxID(this.getTaxID());
-			this.ageneUniID = ageneUniID;
-			this.isAccID = false;
-		}
-	}
-	
-	/** 设定该ID的accID */
-	@Override
-	public void setUpdateAccID(String accID) {
-		ageneUniID.setAccID(GeneID.removeDot(accID));
-
-	}
-	/** 设定该ID的accID，不经过处理的ID */
-	@Override
-	public void setUpdateAccIDNoCoped(String accID) {
-		ageneUniID.setAccID(accID);
-	}
-
-	/**
-	 * 依次输入需要升级的GO信息，最后升级 这里只是先获取GO的信息，最后调用升级method的时候再升级
-	 * 可以连续不断的添加
-	 * @param GOID 必填
-	 * @param GOdatabase 没有就设置为 null 
-	 * @param GOevidence 没有就设置为 null 
-	 * @param GORef 没有就设置为 null 
-	 * @param gOQualifiy 没有就设置为 null 
-	 */
-	@Override
-	public void addUpdateGO(String GOID, DBAccIDSource GOdatabase, String GOevidence,
-			String GORef, String gOQualifiy) {
-		goInfoAbs.addGOid(getTaxID(), GOID, GOdatabase, GOevidence, GORef, gOQualifiy);
-	}
-
-	/**
-	 * 输入需要update的geneInfo，注意不需要设定geneUniID
-	 * 但是需要设定
-	 * @param geneInfo
-	 */
-	@Override
-	public void setUpdateGeneInfo(AGeneInfo geneInfo) {
-		this.geneInfo = geneInfo;
-	}
-
-	/**
-	 * 如果没有QueryID, SubjectID, taxID中的任何一项，就不升级 如果evalue>50 或 evalue<0，就不升级
-	 * 可以连续不断的添加
-	 * @param blastInfo
-	 */
-	@Override
-	public void addUpdateBlastInfo(BlastInfo blastInfo) {
-		if (!ageneUniID.isValidGenUniID() || blastInfo.getSubTab() == GeneID.IDTYPE_ACCID) {
-			return;
-		}
-		if (blastList == null) {
-			blastList = new BlastList(getAgeneUniID().getGenUniID(), getTaxID());
-		}
-		blastList.addBlastInfo(blastInfo);
-	}
-	
-	/**
-	 * 如果新的ID不加入UniID，那么就写入指定的文件中 文件需要最开始用set指定
-	 * 只要有一个错误就会返回
-	 * @param updateUniID
-	 */
-	@Override
-	public boolean update(boolean updateUniID) {
-		setUpdateGenUniID();
-		if (!updateUniID && getIDtype() == GeneID.IDTYPE_ACCID) {
-			return false;
-		}
-		if (!ageneUniID.isValidGenUniID()) {
-			logger.error("geneID为0，请check: " + ageneUniID.getAccID());
-			return false;
-		}
-
-		if(!updateGeneID(updateUniID)) {
-			return false;
-		}
-		if(!updateGeneInfo()) {
-			return false;
-		}
-		if (!updateGene2Go()) {
-			return false;
-		}
-		if (!updateBlastInfo()) {
-			return false;
-		}
-		return true;
-	}
-
-	/** 升级GO数据库 */
-	private boolean updateGene2Go() {
-		try {
-			goInfoAbs.update();
-		} catch (Exception e) {
-			return false;
-		}
-		return true;
-	}
-
-	/**
-	 * 根据输入的geneUniID--中的geneID，升级AccID和DBinfo
-	 * 升级geneID数据库，并且将geneUniID按照数据库进行重置 <b>只升级第一个获得的geneID</b>
-	 * 如果accID没有，则不升级
-	 * @param 如果在数据库中没有找到对应的ID
-	 *            ，是否将ID导入UniID库
-	 *            true,导入uniID库，并且重置idtype
-	 * @throws EOFException
-	 */
-	private boolean updateGeneID(boolean updateUniID) {
-		if (!ageneUniID.isValidGenUniID() && ageneUniID.getAccID() == null) {
-			return false;
-		}
-		
-		if (ageneUniID.getDataBaseInfo() == null || ageneUniID.getDataBaseInfo().getDbName().equals("")) {
-			logger.error("升级geneID时没有设置该gene的数据库来源，自动设置为NCBIID");
-			ageneUniID.setDataBaseInfo(DBAccIDSource.NCBI.toString());
-		}
-		// 只升级第一个获得的geneID
-		if (getIDtype() != GeneID.IDTYPE_ACCID) {
-			ageneUniID.update(overrideUpdateDBinfo);
-		} else if (updateUniID) {
-			AgeneUniID uniProtID =  AgeneUniID.creatAgeneUniID(GeneID.IDTYPE_UNIID);
-			uniProtID.setAccID(ageneUniID.getAccID());
-			uniProtID.setDataBaseInfo(ageneUniID.getDataBaseInfo());
-			uniProtID.setGenUniID(ageneUniID.getGenUniID());
-			uniProtID.setTaxID(ageneUniID.getTaxID());
-			uniProtID.update(overrideUpdateDBinfo);
-			//TODO 防止下一个导入的时候出错
-//			try { hread.sleep(10); } catch (InterruptedException e) { }
-		} else {
-			return false;
-		}
-		return true;
-	}
-	/**
-	 * 根据geneID和idType升级相关的geneInfo
-	 * 注意，geneInfo只能是单个，不能是合并过的geneInfo
-	 * 如果没有genUniID，或者没有搜索到对应的genID，则返回false；
-	 * 如果没有geneInfo信息，则认为不需要升级，返回true
-	 */
-	private boolean updateGeneInfo() {
-		if (!ageneUniID.isValidGenUniID()) {
-			return false;
-		}
-		if (geneInfo == null) {
-			return true;
-		}
-		geneInfo.setTaxID(getTaxID());
-		if (getIDtype() == GeneID.IDTYPE_UNIID) {
-			servUniGeneInfo.updateUniGenInfo(ageneUniID.getGenUniID(), getTaxID(), geneInfo);
-		} else if (getIDtype() == GeneID.IDTYPE_GENEID) {
-			servGeneInfo.updateGenInfo(ageneUniID.getGenUniID(), getTaxID(), geneInfo);
-		} else {
-			return false;
-		}
-		updateGeneInfoSymbolAndSynonyms(getIDtype(), geneInfo);
-		geneInfo = null;
-		return true;
-	}
-	
-	private void updateGeneInfoSymbolAndSynonyms(int idType, AGeneInfo geneInfoUpdate) {
-		AgeneUniID ageneUniID = null;
-		String sep = SepSign.SEP_ID;
-		if (geneInfoUpdate.getSep() != null && !geneInfoUpdate.getSep().equals("")) {
-			sep = geneInfoUpdate.getSep();
-		}
-		if (geneInfoUpdate.getSymb() != null) {
-			String[] ssymb = geneInfoUpdate.getSymb().split(sep);
-			for (String string : ssymb) {
-				ageneUniID = AgeneUniID.creatAgeneUniID(idType);
-				ageneUniID.setAccID(string.trim());
-				ageneUniID.setDataBaseInfo(DBAccIDSource.Symbol.toString());
-				ageneUniID.setGenUniID(this.ageneUniID.getGenUniID());
-				ageneUniID.setTaxID(getTaxID());
-				ageneUniID.update(true);
-			}
-		}
-		if (geneInfoUpdate.getSynonym() != null) {
-			String[] ssynonym = geneInfoUpdate.getSynonym().split(sep);
-			for (String string : ssynonym) {
-				ageneUniID = AgeneUniID.creatAgeneUniID(idType);
-				ageneUniID.setAccID(string.trim());
-				ageneUniID.setDataBaseInfo(DBAccIDSource.Synonyms.toString());
-				ageneUniID.setGenUniID(this.ageneUniID.getGenUniID());
-				ageneUniID.setTaxID(getTaxID());
-				ageneUniID.update(true);
-			}
-		}
-	}
-	
-	private boolean updateBlastInfo() {
-		if (blastList != null) {
-			try {
-				blastList.update();
-				return true;
-			} catch (Exception e) {
-				return false;
-			}
-		}
-		return true;
-	}
-
-	// /////////////////////// 升级 uniGene 的信息
-	/**
-	 * 根据lsRefAccID的信息设定geneUniID和IDtype 获得所对应的geneUniID<br>
-	 * 如果没搜到则不动<br>
-	 * 内部已经将genUniID和IDType和TaxID都改过来了
-	 */
-	private void setUpdateGenUniID() {
-		if (getIDtype() != GeneID.IDTYPE_ACCID) {
-			return;
-		}
-		
-		// 保存所有refID--也就是用于查找数据库的refxDB的信息ID，他们所对应的geneUniID
-		ArrayList<ArrayList<AgeneUniID>> lsgeneID = new ArrayList<ArrayList<AgeneUniID>>();
-		ArrayList<ArrayList<AgeneUniID>> lsgeneIDUniProt = new ArrayList<ArrayList<AgeneUniID>>();
-		for (String refAccID : lsRefAccID) {
-			ArrayList<AgeneUniID> lsTmpGenUniID = getNCBIUniTax(refAccID, this.ageneUniID.getTaxID());
-			if (lsTmpGenUniID.size() == 0) {
-				continue;
-			} else if (lsTmpGenUniID.size() == 1 && lsTmpGenUniID.get(0).getGeneIDtype().equals(GeneID.IDTYPE_GENEID)) {
-				AgeneUniID ageneUniID = lsTmpGenUniID.get(0);
-				ageneUniID.setAccID(this.ageneUniID.getAccID());
-				ageneUniID.setDataBaseInfo(this.ageneUniID.getDataBaseInfo());
-				this.ageneUniID = ageneUniID;
-				this.isAccID = false;
-				return;
-			} else if (lsTmpGenUniID.get(0).getDataBaseInfo().getDbOrg().equals("UniProt")) {
-				lsgeneIDUniProt.add(lsTmpGenUniID);
-			} else {
-				lsgeneID.add(lsTmpGenUniID);
-			}
-		}
-		
-		//如果ref所对应的NCBI的geneID超过两个，就需要check了
-		if (lsgeneID.size() == 0 && lsgeneIDUniProt.size() > 0) {
-			logger.error("出现奇怪的ID，请check：" + getAccID());
-			lsgeneID.addAll(lsgeneIDUniProt);
-		}
-		
-		// 挑选出含有geneUniID的geneID
-		Collections.sort(lsgeneID, new Comparator<ArrayList<AgeneUniID>>() {
-			public int compare(ArrayList<AgeneUniID> o1, ArrayList<AgeneUniID> o2) {
-				Integer o1Info = o1.get(0).getGeneIDtype();
-				Integer o2Info = o2.get(0).getGeneIDtype();
-				int flag = o1Info.compareTo(o2Info);
-				if (flag != 0) {
-					return flag;
-				} else {
-					Integer o1Len = o1.size();
-					Integer o2Len = o2.size();
-					return o1Len.compareTo(o2Len);
-				}
-			}
-		});
-		if (lsgeneID.size() == 0) {
-			if (this.ageneUniID.getAccID() != null && !this.ageneUniID.getAccID().equals("")) {
-				if (!this.ageneUniID.isValidGenUniID()) {
-					this.ageneUniID.setGenUniID(this.ageneUniID.getAccID());
-				}
-				this.isAccID = true;
-				return;
-			}
-		}
-		AgeneUniID ageneUniID = lsgeneID.get(0).get(0);
-		ageneUniID.setAccID(this.ageneUniID.getAccID());
-		ageneUniID.setDataBaseInfo(this.ageneUniID.getDataBaseInfo());
-		this.ageneUniID = ageneUniID;
-		this.isAccID = false;
-	}
-
-	// ///////////////// static method
-	/**
-	 * 给定一个accessID，搜索数据库
-	 * 返回list-AgeneUniID
-	 * 如果同一个物种得到了两个以上的accID，那么跳过数据库为DBINFO_SYNONYMS的项目
-	 * 如果没搜到，则返回空的list
-	 * @param accID  输入的accID,没有内置去空格去点
-	 * @param taxID 物种ID，如果不知道就设置为0，只要不是symbol都可以为0
-	 * @return list-string[] 0: IDtype 1: geneUniID 2: taxID
-	 */
-	protected static List<AgeneUniID> getNCBIUniTax(String accID, int taxID) {
-		ArrayList<AgeneUniID> lsResult = new ArrayList<AgeneUniID>();
-		if (accID == null || accID.equals("")) {
-			return lsResult;
-		}
-		
-		ManageNCBIUniID servGeneAnno = new ManageNCBIUniID();
-		AgeneUniID ncbiid = AgeneUniID.creatAgeneUniID(GeneID.IDTYPE_GENEID);
-		ncbiid.setAccID(accID);
-		ncbiid.setTaxID(taxID);
-		List<? extends AgeneUniID> lsNcbiids = null;
-		// 先查ncbiid
-		try {
-			lsNcbiids = servGeneAnno.queryLsAgeneUniID(ncbiid);
-		} catch (Exception e) {
-			return null;
-		}
-		if (lsNcbiids != null && lsNcbiids.size() > 0) {
-			return getLsGeneIDinfo(lsNcbiids);
-		}
-		// 查不到查uniprotID
-		else {
-			AgeneUniID uniProtID = AgeneUniID.creatAgeneUniID(GeneID.IDTYPE_UNIID);
-			uniProtID.setAccID(accID);
-			uniProtID.setTaxID(taxID);
-			List<? extends AgeneUniID> lsUniProtIDs = servGeneAnno.queryLsAgeneUniID(uniProtID);
-			return getLsGeneIDinfo(lsUniProtIDs);
-		}
-	}
-	
-	/** 指定一系列的NCBIID或者UniID，进行过滤，
-	 * 主要是过滤
-	 * 如果同一个物种得到了两个以上的accID，那么跳过数据库为DBINFO_SYNONYMS的项目 */
-	private static List<AgeneUniID> getLsGeneIDinfo(List<? extends AgeneUniID> lsNcbiids) {
-		ArrayList<AgeneUniID> lsGeneIDinfo = new ArrayList<AgeneUniID>();
-		for (AgeneUniID geneUniID : lsNcbiids) {
-			if (geneUniID.getDataBaseInfo().getDbName().equals(DBAccIDSource.Synonyms.toString())) {
-				continue;
-			}
-			lsGeneIDinfo.add(geneUniID);
-		}
-		if (lsGeneIDinfo.size() == 0 && lsNcbiids.size() > 0) {
-			lsGeneIDinfo.addAll(lsNcbiids);
-		}
-		return lsGeneIDinfo;
-	}
-	// /////////////////////////// 重写equals等
-	/**
-	 * 只要两个ncbiid的geneID相同，就认为这两个NCBIID相同
-	 * 但是如果geneID为0，也就是NCBIID根本没有初始化，那么直接返回false
-	 * 
-	 * @Override
-	 */
-	public boolean equals(Object obj) {
-		if (this == obj)
-			return true;
-
-		if (obj == null)
-			return false;
-
-		if (getClass() != obj.getClass())
-			return false;
-		GeneID otherObj = (GeneID) obj;
-		
-		return ageneUniID.equals(otherObj.getAgeneUniID());
-	}
-
-	/**
-	 * 重写hashcode
-	 */
-	public int hashCode() {
-		String hash = "";
-		if (ageneUniID.isValidGenUniID()) {
-			hash = ageneUniID.getGenUniID().trim() + "sep_@@_genUni_" + getIDtype() + "@@" + getTaxID();
-		} else if (!ageneUniID.isValidGenUniID() && ageneUniID.getAccID() != null && !ageneUniID.getAccID().equals("")) {
-			hash = ageneUniID.getAccID().trim() + "@@accID" + getIDtype() + "@@" + getTaxID();
-		} else if (!ageneUniID.isValidGenUniID() && (ageneUniID.getAccID() == null || ageneUniID.getAccID().equals(""))) {
-			hash = "";
-		}
-		return hash.hashCode();
-	}
-
-}
->>>>>>> 0b5bc957
+}