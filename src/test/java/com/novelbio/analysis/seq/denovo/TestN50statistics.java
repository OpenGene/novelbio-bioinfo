package com.novelbio.analysis.seq.denovo;

import java.util.ArrayList;
import java.util.List;

import org.junit.Assert;
import org.junit.Test;

import com.novelbio.analysis.ExceptionNBCsoft;


/** 测试N50的统计 */
public class TestN50statistics {
	@Test
<<<<<<< HEAD
	public void testN50() {
//		List<Integer> lsSeqLen = new ArrayList<Integer>();
//		lsSeqLen.add(100);
//		lsSeqLen.add(20);
//		lsSeqLen.add(30);
//		lsSeqLen.add(40);
//		lsSeqLen.add(50);
//		lsSeqLen.add(130);
//		lsSeqLen.add(120);
//		lsSeqLen.add(110);
//		lsSeqLen.add(90);
//		lsSeqLen.add(80);
//		
//		int num = 50;
//		n50.set(lsSeqLen);
		
//		String chrFile = "/home/novelbio/git/NBCplatform/src/test/resources/test_file/denovo/merged.cap3.singlets.fa";
		String chrFile = "/home/novelbio/git/NBCplatform/src/test/resources/test_file/denovo/Trinity.fasta.gz";
		N50statistics n50 = new N50statistics(chrFile);
		n50.doStatistics();
		n50.getLsNinfo();
//		Assert.assertEquals(1705, n50.getAllContigsLen());
//		Assert.assertEquals(275, n50.getN50Len());
//		Assert.assertEquals(266, n50.getN50Len());	
		
		Assert.assertEquals(198559, n50.getAllContigsLen());
		
//		Trinity计算出来的N50结果为5519,我们计算出来的是5460;	
		Assert.assertEquals(5519, n50.getN50Len());

		Assert.assertEquals(5460, n50.getN50Len());
		
//		Assert.assertEquals(1705, n50.getAllContigsLen());
//		Assert.assertEquals(130, n50.getN50Len(40));
//		Assert.assertEquals(2, n50.);
//		Assert.assertEquals(3, n50.getN50Num(40));
=======
	public void testN50() {		
		String chrFile = "src/test/resources/test_file/denovo/merged.cap3.singlets.fa";
		N50statistics n50 = new N50statistics(chrFile);
		n50.doStatistics();
		n50.getLsNinfo();
		Assert.assertEquals(1705, n50.getAllContigsLen());
		Assert.assertEquals(266, n50.getN50Len());
>>>>>>> 2a2f1011
		
		
		
		
		try{
//				n50.getN50Len(101);
	    }catch(Exception ex){
	    	Assert.assertTrue(ex instanceof ExceptionNBCsoft);
	    }
		
		
	}
}<|MERGE_RESOLUTION|>--- conflicted
+++ resolved
@@ -12,7 +12,6 @@
 /** 测试N50的统计 */
 public class TestN50statistics {
 	@Test
-<<<<<<< HEAD
 	public void testN50() {
 //		List<Integer> lsSeqLen = new ArrayList<Integer>();
 //		lsSeqLen.add(100);
@@ -49,15 +48,8 @@
 //		Assert.assertEquals(130, n50.getN50Len(40));
 //		Assert.assertEquals(2, n50.);
 //		Assert.assertEquals(3, n50.getN50Num(40));
-=======
-	public void testN50() {		
-		String chrFile = "src/test/resources/test_file/denovo/merged.cap3.singlets.fa";
-		N50statistics n50 = new N50statistics(chrFile);
-		n50.doStatistics();
-		n50.getLsNinfo();
 		Assert.assertEquals(1705, n50.getAllContigsLen());
 		Assert.assertEquals(266, n50.getN50Len());
->>>>>>> 2a2f1011
 		
 		
 		
